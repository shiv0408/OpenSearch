--- conflicted
+++ resolved
@@ -29,14 +29,10 @@
 import org.opensearch.core.rest.RestStatus;
 import org.opensearch.plugin.wlm.action.CreateQueryGroupResponse;
 import org.opensearch.plugin.wlm.action.DeleteQueryGroupRequest;
-<<<<<<< HEAD
-import org.opensearch.search.ResourceType;
-=======
 import org.opensearch.plugin.wlm.action.UpdateQueryGroupRequest;
 import org.opensearch.plugin.wlm.action.UpdateQueryGroupResponse;
 import org.opensearch.wlm.MutableQueryGroupFragment;
 import org.opensearch.wlm.ResourceType;
->>>>>>> 19356506
 
 import java.util.Collection;
 import java.util.EnumMap;
@@ -53,10 +49,7 @@
     static final String SOURCE = "query-group-persistence-service";
     private static final String CREATE_QUERY_GROUP_THROTTLING_KEY = "create-query-group";
     private static final String DELETE_QUERY_GROUP_THROTTLING_KEY = "delete-query-group";
-<<<<<<< HEAD
-=======
     private static final String UPDATE_QUERY_GROUP_THROTTLING_KEY = "update-query-group";
->>>>>>> 19356506
     private static final Logger logger = LogManager.getLogger(QueryGroupPersistenceService.class);
     /**
      *  max QueryGroup count setting name
@@ -85,10 +78,7 @@
     private volatile int maxQueryGroupCount;
     final ThrottlingKey createQueryGroupThrottlingKey;
     final ThrottlingKey deleteQueryGroupThrottlingKey;
-<<<<<<< HEAD
-=======
     final ThrottlingKey updateQueryGroupThrottlingKey;
->>>>>>> 19356506
 
     /**
      * Constructor for QueryGroupPersistenceService
@@ -106,10 +96,7 @@
         this.clusterService = clusterService;
         this.createQueryGroupThrottlingKey = clusterService.registerClusterManagerTask(CREATE_QUERY_GROUP_THROTTLING_KEY, true);
         this.deleteQueryGroupThrottlingKey = clusterService.registerClusterManagerTask(DELETE_QUERY_GROUP_THROTTLING_KEY, true);
-<<<<<<< HEAD
-=======
         this.updateQueryGroupThrottlingKey = clusterService.registerClusterManagerTask(UPDATE_QUERY_GROUP_THROTTLING_KEY, true);
->>>>>>> 19356506
         setMaxQueryGroupCount(MAX_QUERY_GROUP_COUNT.get(settings));
         clusterSettings.addSettingsUpdateConsumer(MAX_QUERY_GROUP_COUNT, this::setMaxQueryGroupCount);
     }
@@ -260,8 +247,6 @@
     }
 
     /**
-<<<<<<< HEAD
-=======
      * Modify cluster state to update the QueryGroup
      * @param toUpdateGroup {@link QueryGroup} - the QueryGroup that we want to update
      * @param listener - ActionListener for UpdateQueryGroupResponse
@@ -358,7 +343,6 @@
     }
 
     /**
->>>>>>> 19356506
      * maxQueryGroupCount getter
      */
     public int getMaxQueryGroupCount() {
