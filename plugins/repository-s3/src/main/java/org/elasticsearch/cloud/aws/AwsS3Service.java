/*
 * Licensed to Elasticsearch under one or more contributor
 * license agreements. See the NOTICE file distributed with
 * this work for additional information regarding copyright
 * ownership. Elasticsearch licenses this file to you under
 * the Apache License, Version 2.0 (the "License"); you may
 * not use this file except in compliance with the License.
 * You may obtain a copy of the License at
 *
 *    http://www.apache.org/licenses/LICENSE-2.0
 *
 * Unless required by applicable law or agreed to in writing,
 * software distributed under the License is distributed on an
 * "AS IS" BASIS, WITHOUT WARRANTIES OR CONDITIONS OF ANY
 * KIND, either express or implied.  See the License for the
 * specific language governing permissions and limitations
 * under the License.
 */

package org.elasticsearch.cloud.aws;

import com.amazonaws.Protocol;
import com.amazonaws.services.s3.AmazonS3;
import org.elasticsearch.common.component.LifecycleComponent;
import org.elasticsearch.common.settings.Setting;
import org.elasticsearch.common.settings.Setting.Property;

import java.util.Locale;
import java.util.function.Function;

/**
 *
 */
public interface AwsS3Service extends LifecycleComponent<AwsS3Service> {

    // Global AWS settings (shared between discovery-ec2 and repository-s3)
    // Each setting starting with `cloud.aws` also exists in discovery-ec2 project. Don't forget to update
    // the code there if you change anything here.
    /**
     * cloud.aws.access_key: AWS Access key. Shared with discovery-ec2 plugin
     */
    Setting<String> KEY_SETTING =
        Setting.simpleString("cloud.aws.access_key", Property.NodeScope, Property.Filtered);
    /**
     * cloud.aws.secret_key: AWS Secret key. Shared with discovery-ec2 plugin
     */
    Setting<String> SECRET_SETTING =
        Setting.simpleString("cloud.aws.secret_key", Property.NodeScope, Property.Filtered);
    /**
     * cloud.aws.protocol: Protocol for AWS API: http or https. Defaults to https. Shared with discovery-ec2 plugin
     */
    Setting<Protocol> PROTOCOL_SETTING = new Setting<>("cloud.aws.protocol", "https", s -> Protocol.valueOf(s.toUpperCase(Locale.ROOT)),
        Property.NodeScope);
    /**
     * cloud.aws.proxy.host: In case of proxy, define its hostname/IP. Shared with discovery-ec2 plugin
     */
    Setting<String> PROXY_HOST_SETTING = Setting.simpleString("cloud.aws.proxy.host", Property.NodeScope);
    /**
     * cloud.aws.proxy.port: In case of proxy, define its port. Defaults to 80. Shared with discovery-ec2 plugin
     */
    Setting<Integer> PROXY_PORT_SETTING = Setting.intSetting("cloud.aws.proxy.port", 80, 0, 1<<16, Property.NodeScope);
    /**
     * cloud.aws.proxy.username: In case of proxy with auth, define the username. Shared with discovery-ec2 plugin
     */
    Setting<String> PROXY_USERNAME_SETTING = Setting.simpleString("cloud.aws.proxy.username", Property.NodeScope);
    /**
     * cloud.aws.proxy.password: In case of proxy with auth, define the password. Shared with discovery-ec2 plugin
     */
    Setting<String> PROXY_PASSWORD_SETTING =
        Setting.simpleString("cloud.aws.proxy.password", Property.NodeScope, Property.Filtered);
    /**
     * cloud.aws.signer: If you are using an old AWS API version, you can define a Signer. Shared with discovery-ec2 plugin
     */
    Setting<String> SIGNER_SETTING = Setting.simpleString("cloud.aws.signer", Property.NodeScope);
    /**
     * cloud.aws.region: Region. Shared with discovery-ec2 plugin
     */
    Setting<String> REGION_SETTING =
        new Setting<>("cloud.aws.region", "", s -> s.toLowerCase(Locale.ROOT), Property.NodeScope);

<<<<<<< HEAD
    final class REPOSITORY_S3 {
        public static final String BUCKET = "repositories.s3.bucket";
        public static final String ENDPOINT = "repositories.s3.endpoint";
        public static final String PROTOCOL = "repositories.s3.protocol";
        public static final String REGION = "repositories.s3.region";
        public static final String SERVER_SIDE_ENCRYPTION = "repositories.s3.server_side_encryption";
        public static final String BUFFER_SIZE = "repositories.s3.buffer_size";
        public static final String MAX_RETRIES = "repositories.s3.max_retries";
        public static final String CHUNK_SIZE = "repositories.s3.chunk_size";
        public static final String COMPRESS = "repositories.s3.compress";
        public static final String STORAGE_CLASS = "repositories.s3.storage_class";
        public static final String CANNED_ACL = "repositories.s3.canned_acl";
        public static final String BASE_PATH = "repositories.s3.base_path";
        public static final String PATH_STYLE_ACCESS = "repositories.s3.path_style_access";
    }



    AmazonS3 client();

    AmazonS3 client(String endpoint, String protocol, String region, String account, String key);

    AmazonS3 client(String endpoint, String protocol, String region, String account, String key, Integer maxRetries, Boolean pathStyleAccess);
=======
    /**
     * Defines specific s3 settings starting with cloud.aws.s3.
     */
    interface CLOUD_S3 {
        /**
         * cloud.aws.s3.access_key: AWS Access key specific for S3 API calls. Defaults to cloud.aws.access_key.
         * @see AwsS3Service#KEY_SETTING
         */
        Setting<String> KEY_SETTING =
            new Setting<>("cloud.aws.s3.access_key", AwsS3Service.KEY_SETTING, Function.identity(),
                Property.NodeScope, Property.Filtered);
        /**
         * cloud.aws.s3.secret_key: AWS Secret key specific for S3 API calls. Defaults to cloud.aws.secret_key.
         * @see AwsS3Service#SECRET_SETTING
         */
        Setting<String> SECRET_SETTING =
            new Setting<>("cloud.aws.s3.secret_key", AwsS3Service.SECRET_SETTING, Function.identity(),
                Property.NodeScope, Property.Filtered);
        /**
         * cloud.aws.s3.protocol: Protocol for AWS API specific for S3 API calls: http or https. Defaults to cloud.aws.protocol.
         * @see AwsS3Service#PROTOCOL_SETTING
         */
        Setting<Protocol> PROTOCOL_SETTING =
            new Setting<>("cloud.aws.s3.protocol", AwsS3Service.PROTOCOL_SETTING, s -> Protocol.valueOf(s.toUpperCase(Locale.ROOT)),
                Property.NodeScope);
        /**
         * cloud.aws.s3.proxy.host: In case of proxy, define its hostname/IP specific for S3 API calls. Defaults to cloud.aws.proxy.host.
         * @see AwsS3Service#PROXY_HOST_SETTING
         */
        Setting<String> PROXY_HOST_SETTING =
            new Setting<>("cloud.aws.s3.proxy.host", AwsS3Service.PROXY_HOST_SETTING, Function.identity(),
                Property.NodeScope);
        /**
         * cloud.aws.s3.proxy.port: In case of proxy, define its port specific for S3 API calls.  Defaults to cloud.aws.proxy.port.
         * @see AwsS3Service#PROXY_PORT_SETTING
         */
        Setting<Integer> PROXY_PORT_SETTING =
            new Setting<>("cloud.aws.s3.proxy.port", AwsS3Service.PROXY_PORT_SETTING,
                s -> Setting.parseInt(s, 0, 1<<16, "cloud.aws.s3.proxy.port"), Property.NodeScope);
        /**
         * cloud.aws.s3.proxy.username: In case of proxy with auth, define the username specific for S3 API calls.
         * Defaults to cloud.aws.proxy.username.
         * @see AwsS3Service#PROXY_USERNAME_SETTING
         */
        Setting<String> PROXY_USERNAME_SETTING =
            new Setting<>("cloud.aws.s3.proxy.username", AwsS3Service.PROXY_USERNAME_SETTING, Function.identity(),
                Property.NodeScope);
        /**
         * cloud.aws.s3.proxy.password: In case of proxy with auth, define the password specific for S3 API calls.
         * Defaults to cloud.aws.proxy.password.
         * @see AwsS3Service#PROXY_PASSWORD_SETTING
         */
        Setting<String> PROXY_PASSWORD_SETTING =
            new Setting<>("cloud.aws.s3.proxy.password", AwsS3Service.PROXY_PASSWORD_SETTING, Function.identity(),
                Property.NodeScope, Property.Filtered);
        /**
         * cloud.aws.s3.signer: If you are using an old AWS API version, you can define a Signer. Specific for S3 API calls.
         * Defaults to cloud.aws.signer.
         * @see AwsS3Service#SIGNER_SETTING
         */
        Setting<String> SIGNER_SETTING =
            new Setting<>("cloud.aws.s3.signer", AwsS3Service.SIGNER_SETTING, Function.identity(), Property.NodeScope);
        /**
         * cloud.aws.s3.region: Region specific for S3 API calls. Defaults to cloud.aws.region.
         * @see AwsS3Service#REGION_SETTING
         */
        Setting<String> REGION_SETTING =
            new Setting<>("cloud.aws.s3.region", AwsS3Service.REGION_SETTING, s -> s.toLowerCase(Locale.ROOT),
                Property.NodeScope);
        /**
         * cloud.aws.s3.endpoint: Endpoint. If not set, endpoint will be guessed based on region setting.
         */
        Setting<String> ENDPOINT_SETTING = Setting.simpleString("cloud.aws.s3.endpoint", Property.NodeScope);
    }

    AmazonS3 client(String endpoint, Protocol protocol, String region, String account, String key, Integer maxRetries);
>>>>>>> 2232a7cd
}<|MERGE_RESOLUTION|>--- conflicted
+++ resolved
@@ -78,31 +78,6 @@
     Setting<String> REGION_SETTING =
         new Setting<>("cloud.aws.region", "", s -> s.toLowerCase(Locale.ROOT), Property.NodeScope);
 
-<<<<<<< HEAD
-    final class REPOSITORY_S3 {
-        public static final String BUCKET = "repositories.s3.bucket";
-        public static final String ENDPOINT = "repositories.s3.endpoint";
-        public static final String PROTOCOL = "repositories.s3.protocol";
-        public static final String REGION = "repositories.s3.region";
-        public static final String SERVER_SIDE_ENCRYPTION = "repositories.s3.server_side_encryption";
-        public static final String BUFFER_SIZE = "repositories.s3.buffer_size";
-        public static final String MAX_RETRIES = "repositories.s3.max_retries";
-        public static final String CHUNK_SIZE = "repositories.s3.chunk_size";
-        public static final String COMPRESS = "repositories.s3.compress";
-        public static final String STORAGE_CLASS = "repositories.s3.storage_class";
-        public static final String CANNED_ACL = "repositories.s3.canned_acl";
-        public static final String BASE_PATH = "repositories.s3.base_path";
-        public static final String PATH_STYLE_ACCESS = "repositories.s3.path_style_access";
-    }
-
-
-
-    AmazonS3 client();
-
-    AmazonS3 client(String endpoint, String protocol, String region, String account, String key);
-
-    AmazonS3 client(String endpoint, String protocol, String region, String account, String key, Integer maxRetries, Boolean pathStyleAccess);
-=======
     /**
      * Defines specific s3 settings starting with cloud.aws.s3.
      */
@@ -176,8 +151,11 @@
          * cloud.aws.s3.endpoint: Endpoint. If not set, endpoint will be guessed based on region setting.
          */
         Setting<String> ENDPOINT_SETTING = Setting.simpleString("cloud.aws.s3.endpoint", Property.NodeScope);
+
+        // TODO CHANGEME
+        public static final String PATH_STYLE_ACCESS = "repositories.s3.path_style_access";
+
     }
 
-    AmazonS3 client(String endpoint, Protocol protocol, String region, String account, String key, Integer maxRetries);
->>>>>>> 2232a7cd
+    AmazonS3 client(String endpoint, Protocol protocol, String region, String account, String key, Integer maxRetries, Boolean pathStyleAccess);
 }