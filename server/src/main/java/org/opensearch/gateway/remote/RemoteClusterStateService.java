/*
 * SPDX-License-Identifier: Apache-2.0
 *
 * The OpenSearch Contributors require contributions made to
 * this file be licensed under the Apache-2.0 license or a
 * compatible open source license.
 */

package org.opensearch.gateway.remote;

import static org.opensearch.gateway.PersistedClusterStateService.SLOW_WRITE_LOGGING_THRESHOLD;
import static org.opensearch.gateway.remote.RemoteClusterStateAttributesManager.CLUSTER_BLOCKS;
import static org.opensearch.gateway.remote.RemoteClusterStateAttributesManager.CLUSTER_STATE_ATTRIBUTE;
import static org.opensearch.gateway.remote.RemoteClusterStateAttributesManager.DISCOVERY_NODES;
import static org.opensearch.gateway.remote.RemoteClusterStateUtils.DELIMITER;
import static org.opensearch.gateway.remote.RemoteClusterStateUtils.UploadedMetadataResults;
import static org.opensearch.gateway.remote.RemoteClusterStateUtils.clusterUUIDContainer;
import static org.opensearch.gateway.remote.model.RemoteCoordinationMetadata.COORDINATION_METADATA;
import static org.opensearch.gateway.remote.model.RemoteCustomMetadata.CUSTOM_DELIMITER;
import static org.opensearch.gateway.remote.model.RemoteCustomMetadata.CUSTOM_METADATA;
import static org.opensearch.gateway.remote.model.RemotePersistentSettingsMetadata.SETTING_METADATA;
import static org.opensearch.gateway.remote.model.RemoteTemplatesMetadata.TEMPLATES_METADATA;
import static org.opensearch.gateway.remote.model.RemoteClusterStateCustoms.CLUSTER_STATE_CUSTOM;
import static org.opensearch.gateway.remote.model.RemoteHashesOfConsistentSettings.HASHES_OF_CONSISTENT_SETTINGS;
import static org.opensearch.gateway.remote.model.RemoteIndexMetadata.INDEX_PATH_TOKEN;
import static org.opensearch.gateway.remote.model.RemoteTransientSettingsMetadata.TRANSIENT_SETTING_METADATA;
import static org.opensearch.node.remotestore.RemoteStoreNodeAttribute.isRemoteRoutingTableEnabled;
import static org.opensearch.node.remotestore.RemoteStoreNodeAttribute.isRemoteStoreClusterStateEnabled;

import java.io.Closeable;
import java.io.IOException;
import java.util.ArrayList;
import java.util.Collections;
import java.util.HashMap;
import java.util.List;
import java.util.Locale;
import java.util.Map;
import java.util.Optional;
import java.util.Set;
import java.util.concurrent.ConcurrentHashMap;
import java.util.concurrent.CountDownLatch;
import java.util.concurrent.TimeUnit;
import java.util.concurrent.atomic.AtomicReference;
import java.util.function.Function;
import java.util.function.LongSupplier;
import java.util.function.Supplier;
import java.util.stream.Collectors;
import org.apache.logging.log4j.LogManager;
import org.apache.logging.log4j.Logger;
import org.apache.logging.log4j.message.ParameterizedMessage;
import org.opensearch.action.LatchedActionListener;
import org.opensearch.cluster.ClusterName;
import org.opensearch.cluster.ClusterState;
import org.opensearch.cluster.Diff;
import org.opensearch.cluster.DiffableUtils;
import org.opensearch.cluster.block.ClusterBlocks;
import org.opensearch.cluster.coordination.CoordinationMetadata;
import org.opensearch.cluster.metadata.DiffableStringMap;
import org.opensearch.cluster.metadata.IndexMetadata;
import org.opensearch.cluster.metadata.Metadata;
import org.opensearch.cluster.metadata.Metadata.Custom;
import org.opensearch.cluster.metadata.TemplatesMetadata;
<<<<<<< HEAD
import org.opensearch.cluster.node.DiscoveryNode;
import org.opensearch.cluster.node.DiscoveryNodes;
import org.opensearch.cluster.routing.IndexRoutingTable;
import org.opensearch.cluster.routing.RoutingTable;
import org.opensearch.cluster.routing.remote.RemoteRoutingTableService;
import org.opensearch.cluster.service.ClusterService;
=======
import org.opensearch.cluster.routing.remote.RemoteRoutingTableService;
>>>>>>> 156eca34
import org.opensearch.common.CheckedRunnable;
import org.opensearch.common.Nullable;
import org.opensearch.common.blobstore.BlobContainer;
import org.opensearch.common.blobstore.BlobStore;
import org.opensearch.common.settings.ClusterSettings;
import org.opensearch.common.settings.Setting;
import org.opensearch.common.settings.Setting.Property;
import org.opensearch.common.settings.Settings;
import org.opensearch.common.unit.TimeValue;
import org.opensearch.common.util.io.IOUtils;
import org.opensearch.core.action.ActionListener;
import org.opensearch.core.index.Index;
import org.opensearch.core.xcontent.ToXContent;
import org.opensearch.gateway.remote.ClusterMetadataManifest.UploadedIndexMetadata;
import org.opensearch.gateway.remote.ClusterMetadataManifest.UploadedMetadataAttribute;
import org.opensearch.gateway.remote.model.RemoteClusterBlocks;
import org.opensearch.gateway.remote.model.RemoteClusterMetadataManifest;
import org.opensearch.gateway.remote.model.RemoteClusterStateCustoms;
import org.opensearch.gateway.remote.model.RemoteCoordinationMetadata;
import org.opensearch.gateway.remote.model.RemoteCustomMetadata;
import org.opensearch.gateway.remote.model.RemoteDiscoveryNodes;
import org.opensearch.gateway.remote.model.RemoteGlobalMetadata;
import org.opensearch.gateway.remote.model.RemoteHashesOfConsistentSettings;
import org.opensearch.gateway.remote.model.RemoteIndexMetadata;
import org.opensearch.gateway.remote.model.RemotePersistentSettingsMetadata;
import org.opensearch.gateway.remote.model.RemoteReadResult;
import org.opensearch.gateway.remote.model.RemoteTemplatesMetadata;
import org.opensearch.gateway.remote.model.RemoteTransientSettingsMetadata;
import org.opensearch.gateway.remote.model.RemoteClusterStateBlobStore;
import org.opensearch.common.remote.RemoteWritableEntityStore;
import org.opensearch.index.translog.transfer.BlobStoreTransferService;
import org.opensearch.node.Node;
import org.opensearch.node.remotestore.RemoteStoreNodeAttribute;
import org.opensearch.repositories.RepositoriesService;
import org.opensearch.repositories.Repository;
import org.opensearch.repositories.blobstore.BlobStoreRepository;
import org.opensearch.threadpool.ThreadPool;

<<<<<<< HEAD
=======
import java.io.Closeable;
import java.io.IOException;
import java.nio.charset.StandardCharsets;
import java.util.ArrayList;
import java.util.Base64;
import java.util.Collections;
import java.util.HashMap;
import java.util.HashSet;
import java.util.List;
import java.util.Locale;
import java.util.Map;
import java.util.Objects;
import java.util.Optional;
import java.util.Set;
import java.util.concurrent.CountDownLatch;
import java.util.concurrent.TimeUnit;
import java.util.concurrent.atomic.AtomicBoolean;
import java.util.concurrent.atomic.AtomicReference;
import java.util.function.Function;
import java.util.function.LongSupplier;
import java.util.function.Supplier;
import java.util.stream.Collectors;

import static java.util.Objects.requireNonNull;
import static org.opensearch.gateway.PersistedClusterStateService.SLOW_WRITE_LOGGING_THRESHOLD;
import static org.opensearch.node.remotestore.RemoteStoreNodeAttribute.isRemoteRoutingTableEnabled;
import static org.opensearch.node.remotestore.RemoteStoreNodeAttribute.isRemoteStoreClusterStateEnabled;

>>>>>>> 156eca34
/**
 * A Service which provides APIs to upload and download cluster metadata from remote store.
 *
 * @opensearch.internal
 */
public class RemoteClusterStateService implements Closeable {

    public static final int RETAINED_MANIFESTS = 10;

    private static final Logger logger = LogManager.getLogger(RemoteClusterStateService.class);

<<<<<<< HEAD
=======
    public static final TimeValue INDEX_METADATA_UPLOAD_TIMEOUT_DEFAULT = TimeValue.timeValueMillis(20000);

    public static final TimeValue GLOBAL_METADATA_UPLOAD_TIMEOUT_DEFAULT = TimeValue.timeValueMillis(20000);

    public static final TimeValue METADATA_MANIFEST_UPLOAD_TIMEOUT_DEFAULT = TimeValue.timeValueMillis(20000);

    public static final Setting<TimeValue> INDEX_METADATA_UPLOAD_TIMEOUT_SETTING = Setting.timeSetting(
        "cluster.remote_store.state.index_metadata.upload_timeout",
        INDEX_METADATA_UPLOAD_TIMEOUT_DEFAULT,
        Setting.Property.Dynamic,
        Setting.Property.NodeScope
    );

    public static final Setting<TimeValue> GLOBAL_METADATA_UPLOAD_TIMEOUT_SETTING = Setting.timeSetting(
        "cluster.remote_store.state.global_metadata.upload_timeout",
        GLOBAL_METADATA_UPLOAD_TIMEOUT_DEFAULT,
        Setting.Property.Dynamic,
        Setting.Property.NodeScope
    );

    public static final Setting<TimeValue> METADATA_MANIFEST_UPLOAD_TIMEOUT_SETTING = Setting.timeSetting(
        "cluster.remote_store.state.metadata_manifest.upload_timeout",
        METADATA_MANIFEST_UPLOAD_TIMEOUT_DEFAULT,
        Setting.Property.Dynamic,
        Setting.Property.NodeScope
    );

    public static final ChecksumBlobStoreFormat<IndexMetadata> INDEX_METADATA_FORMAT = new ChecksumBlobStoreFormat<>(
        "index-metadata",
        METADATA_NAME_FORMAT,
        IndexMetadata::fromXContent
    );

    public static final ChecksumBlobStoreFormat<Metadata> GLOBAL_METADATA_FORMAT = new ChecksumBlobStoreFormat<>(
        "metadata",
        METADATA_NAME_FORMAT,
        Metadata::fromXContent
    );

    public static final ChecksumBlobStoreFormat<CoordinationMetadata> COORDINATION_METADATA_FORMAT = new ChecksumBlobStoreFormat<>(
        "coordination",
        METADATA_NAME_FORMAT,
        CoordinationMetadata::fromXContent
    );

    public static final ChecksumBlobStoreFormat<Settings> SETTINGS_METADATA_FORMAT = new ChecksumBlobStoreFormat<>(
        "settings",
        METADATA_NAME_FORMAT,
        Settings::fromXContent
    );

    public static final ChecksumBlobStoreFormat<TemplatesMetadata> TEMPLATES_METADATA_FORMAT = new ChecksumBlobStoreFormat<>(
        "templates",
        METADATA_NAME_FORMAT,
        TemplatesMetadata::fromXContent
    );

    public static final ChecksumBlobStoreFormat<Metadata.Custom> CUSTOM_METADATA_FORMAT = new ChecksumBlobStoreFormat<>(
        "custom",
        METADATA_NAME_FORMAT,
        null // no need of reader here, as this object is only used to write/serialize the object
    );

    /**
     * Manifest format compatible with older codec v0, where codec version was missing.
     */
    public static final ChecksumBlobStoreFormat<ClusterMetadataManifest> CLUSTER_METADATA_MANIFEST_FORMAT_V0 =
        new ChecksumBlobStoreFormat<>("cluster-metadata-manifest", METADATA_MANIFEST_NAME_FORMAT, ClusterMetadataManifest::fromXContentV0);

    /**
     * Manifest format compatible with older codec v1, where codec versions/global metadata was introduced.
     */
    public static final ChecksumBlobStoreFormat<ClusterMetadataManifest> CLUSTER_METADATA_MANIFEST_FORMAT_V1 =
        new ChecksumBlobStoreFormat<>("cluster-metadata-manifest", METADATA_MANIFEST_NAME_FORMAT, ClusterMetadataManifest::fromXContentV1);

    /**
     * Manifest format compatible with codec v2, where global metadata file is replaced with multiple metadata attribute files
     */
    public static final ChecksumBlobStoreFormat<ClusterMetadataManifest> CLUSTER_METADATA_MANIFEST_FORMAT = new ChecksumBlobStoreFormat<>(
        "cluster-metadata-manifest",
        METADATA_MANIFEST_NAME_FORMAT,
        ClusterMetadataManifest::fromXContent
    );

>>>>>>> 156eca34
    /**
     * Used to specify if cluster state metadata should be published to remote store
     */
    public static final Setting<Boolean> REMOTE_CLUSTER_STATE_ENABLED_SETTING = Setting.boolSetting(
        "cluster.remote_store.state.enabled",
        false,
        Property.NodeScope,
        Property.Final
    );

    public static final TimeValue REMOTE_STATE_READ_TIMEOUT_DEFAULT = TimeValue.timeValueMillis(20000);

    public static final Setting<TimeValue> REMOTE_STATE_READ_TIMEOUT_SETTING = Setting.timeSetting(
        "cluster.remote_store.state.read_timeout",
        REMOTE_STATE_READ_TIMEOUT_DEFAULT,
        Setting.Property.Dynamic,
        Setting.Property.NodeScope
    );

    private TimeValue remoteStateReadTimeout;
    private final String nodeId;
    private final Supplier<RepositoriesService> repositoriesService;
    private final Settings settings;
    private final LongSupplier relativeTimeNanosSupplier;
    private final ThreadPool threadpool;
    private final List<IndexMetadataUploadListener> indexMetadataUploadListeners;
    private BlobStoreRepository blobStoreRepository;
<<<<<<< HEAD
    private RemoteRoutingTableService remoteRoutingTableService;
=======
    private BlobStoreTransferService blobStoreTransferService;
    private Optional<RemoteRoutingTableService> remoteRoutingTableService;
>>>>>>> 156eca34
    private volatile TimeValue slowWriteLoggingThreshold;

    private final RemotePersistenceStats remoteStateStats;
    private RemoteClusterStateCleanupManager remoteClusterStateCleanupManager;
    private RemoteIndexMetadataManager remoteIndexMetadataManager;
    private RemoteGlobalMetadataManager remoteGlobalMetadataManager;
    private RemoteClusterStateAttributesManager remoteClusterStateAttributesManager;
    private RemoteManifestManager remoteManifestManager;
    private ClusterSettings clusterSettings;
    private BlobStoreTransferService blobStoreTransferService;
    private final String CLUSTER_STATE_UPLOAD_TIME_LOG_STRING = "writing cluster state for version [{}] took [{}ms]";
    private final String METADATA_UPDATE_LOG_STRING = "wrote metadata for [{}] indices and skipped [{}] unchanged "
        + "indices, coordination metadata updated : [{}], settings metadata updated : [{}], templates metadata "
        + "updated : [{}], custom metadata updated : [{}]";
    public static final int INDEX_METADATA_CURRENT_CODEC_VERSION = 1;

    // ToXContent Params with gateway mode.
    // We are using gateway context mode to persist all custom metadata.
    public static final ToXContent.Params FORMAT_PARAMS;

    static {
        Map<String, String> params = new HashMap<>(1);
        params.put(Metadata.CONTEXT_MODE_PARAM, Metadata.CONTEXT_MODE_GATEWAY);
        FORMAT_PARAMS = new ToXContent.MapParams(params);
    }

    private String latestClusterName;
    private String latestClusterUUID;
    private long lastCleanupAttemptState;
    private boolean isClusterManagerNode;

    public RemoteClusterStateService(
        String nodeId,
        Supplier<RepositoriesService> repositoriesService,
        Settings settings,
        ClusterService clusterService,
        LongSupplier relativeTimeNanosSupplier,
        ThreadPool threadPool,
        List<IndexMetadataUploadListener> indexMetadataUploadListeners
    ) {
        assert isRemoteStoreClusterStateEnabled(settings) : "Remote cluster state is not enabled";
        logger.info("REMOTE STATE ENABLED");

        this.nodeId = nodeId;
        this.repositoriesService = repositoriesService;
        this.settings = settings;
        this.relativeTimeNanosSupplier = relativeTimeNanosSupplier;
        this.threadpool = threadPool;
        clusterSettings = clusterService.getClusterSettings();
        this.slowWriteLoggingThreshold = clusterSettings.get(SLOW_WRITE_LOGGING_THRESHOLD);
        clusterSettings.addSettingsUpdateConsumer(SLOW_WRITE_LOGGING_THRESHOLD, this::setSlowWriteLoggingThreshold);
        this.remoteStateReadTimeout = clusterSettings.get(REMOTE_STATE_READ_TIMEOUT_SETTING);
        clusterSettings.addSettingsUpdateConsumer(REMOTE_STATE_READ_TIMEOUT_SETTING, this::setRemoteClusterStateEnabled);
        this.remoteStateStats = new RemotePersistenceStats();
<<<<<<< HEAD
=======
        this.indexMetadataUploadListeners = indexMetadataUploadListeners;
        this.remoteRoutingTableService = isRemoteRoutingTableEnabled(settings)
            ? Optional.of(new RemoteRoutingTableService(repositoriesService, settings))
            : Optional.empty();
    }
>>>>>>> 156eca34

        if (isRemoteRoutingTableEnabled(settings)) {
            this.remoteRoutingTableService = new RemoteRoutingTableService(repositoriesService,
                settings, threadPool);
            logger.info("REMOTE ROUTING ENABLED");
        } else {
            logger.info("REMOTE ROUTING DISABLED");
        }
        this.lastCleanupAttemptState = 0;
        this.isClusterManagerNode = DiscoveryNode.isClusterManagerNode(settings);
        this.remoteClusterStateCleanupManager = new RemoteClusterStateCleanupManager(this, clusterService);
        this.indexMetadataUploadListeners = indexMetadataUploadListeners;
    }

    /**
     * This method uploads entire cluster state metadata to the configured blob store. For now only index metadata upload is supported. This method should be
     * invoked by the elected cluster manager when the remote cluster state is enabled.
     *
     * @return A manifest object which contains the details of uploaded entity metadata.
     */
    @Nullable
    public ClusterMetadataManifest writeFullMetadata(ClusterState clusterState, String previousClusterUUID) throws IOException {
        logger.info("WRITING FULL STATE");
        final long startTimeNanos = relativeTimeNanosSupplier.getAsLong();
        if (clusterState.nodes().isLocalNodeElectedClusterManager() == false) {
            logger.error("Local node is not elected cluster manager. Exiting");
            return null;
        }

        UploadedMetadataResults uploadedMetadataResults = writeMetadataInParallel(
            clusterState,
            new ArrayList<>(clusterState.metadata().indices().values()),
            Collections.emptyMap(),
            clusterState.metadata().customs(),
            true,
            true,
            true,
            true,
            true,
            new ArrayList<>(clusterState.getRoutingTable().indicesRouting().values()),
            true,
            clusterState.customs(),
            true
        );

        final ClusterMetadataManifest manifest = remoteManifestManager.uploadManifest(
            clusterState,
            uploadedMetadataResults,
            previousClusterUUID,
            new ClusterStateDiffManifest(clusterState, ClusterState.EMPTY_STATE),
            false
        );

        logger.info("MANIFEST IN FULL STATE {}", manifest);
        final long durationMillis = TimeValue.nsecToMSec(relativeTimeNanosSupplier.getAsLong() - startTimeNanos);
        remoteStateStats.stateSucceeded();
        remoteStateStats.stateTook(durationMillis);
        if (durationMillis >= slowWriteLoggingThreshold.getMillis()) {
            logger.warn(
                "writing cluster state took [{}ms] which is above the warn threshold of [{}]; " + "wrote full state with [{}] indices",
                durationMillis,
                slowWriteLoggingThreshold,
                uploadedMetadataResults.uploadedIndexMetadata.size()
            );
        } else {
            logger.info(
                "writing cluster state took [{}ms]; " + "wrote full state with [{}] indices and global metadata",
                durationMillis,
                uploadedMetadataResults.uploadedIndexMetadata.size()
            );
        }
        return manifest;
    }

    /**
     * This method uploads the diff between the previous cluster state and the current cluster state. The previous manifest file is needed to create the new
     * manifest. The new manifest file is created by using the unchanged metadata from the previous manifest and the new metadata changes from the current
     * cluster state.
     *
     * @return The uploaded ClusterMetadataManifest file
     */
    @Nullable
    public ClusterMetadataManifest writeIncrementalMetadata(
        ClusterState previousClusterState,
        ClusterState clusterState,
        ClusterMetadataManifest previousManifest
    ) throws IOException {
        logger.info("WRITING INCREMENTAL STATE");

        final long startTimeNanos = relativeTimeNanosSupplier.getAsLong();
        if (clusterState.nodes().isLocalNodeElectedClusterManager() == false) {
            logger.error("Local node is not elected cluster manager. Exiting");
            return null;
        }
        assert previousClusterState.metadata().coordinationMetadata().term() == clusterState.metadata().coordinationMetadata().term();

        final Map<String, UploadedMetadataAttribute> customsToBeDeletedFromRemote = new HashMap<>(previousManifest.getCustomMetadataMap());
        final Map<String, UploadedMetadataAttribute> clusterStateCustomsToBeDeleted = new HashMap<>(previousManifest.getClusterStateCustomMap());
        final Map<String, Metadata.Custom> customsToUpload = remoteGlobalMetadataManager.getUpdatedCustoms(clusterState, previousClusterState);
        final Map<String, ClusterState.Custom> clusterStateCustomsToUpload = remoteClusterStateAttributesManager.getUpdatedCustoms(clusterState,
            previousClusterState);
        final Map<String, UploadedMetadataAttribute> allUploadedCustomMap = new HashMap<>(previousManifest.getCustomMetadataMap());
        for (final String custom : clusterState.metadata().customs().keySet()) {
            // remove all the customs which are present currently
            customsToBeDeletedFromRemote.remove(custom);
        }
        final Map<String, IndexMetadata> indicesToBeDeletedFromRemote = new HashMap<>(previousClusterState.metadata().indices());
        for (final String custom : clusterState.customs().keySet()) {
            // remove all the custom which are present currently
            clusterStateCustomsToBeDeleted.remove(custom);
        }
        int numIndicesUpdated = 0;
        int numIndicesUnchanged = 0;
        final Map<String, ClusterMetadataManifest.UploadedIndexMetadata> allUploadedIndexMetadata = previousManifest.getIndices()
            .stream()
            .collect(Collectors.toMap(UploadedIndexMetadata::getIndexName, Function.identity()));

        List<IndexMetadata> toUpload = new ArrayList<>();
        // We prepare a map that contains the previous index metadata for the indexes for which version has changed.
        Map<String, IndexMetadata> prevIndexMetadataByName = new HashMap<>();
        for (final IndexMetadata indexMetadata : clusterState.metadata().indices().values()) {
            String indexName = indexMetadata.getIndex().getName();
            final IndexMetadata prevIndexMetadata = indicesToBeDeletedFromRemote.get(indexName);
            Long previousVersion = prevIndexMetadata != null ? prevIndexMetadata.getVersion() : null;
            if (previousVersion == null || indexMetadata.getVersion() != previousVersion) {
                logger.debug(
                    "updating metadata for [{}], changing version from [{}] to [{}]",
                    indexMetadata.getIndex(),
                    previousVersion,
                    indexMetadata.getVersion()
                );
                numIndicesUpdated++;
                toUpload.add(indexMetadata);
                prevIndexMetadataByName.put(indexName, prevIndexMetadata);
            } else {
                numIndicesUnchanged++;
            }
            // index present in current cluster state
            indicesToBeDeletedFromRemote.remove(indexMetadata.getIndex().getName());
        }

        List<IndexRoutingTable> indicesRoutingToUpload = new ArrayList<>();
        DiffableUtils.MapDiff<String, IndexRoutingTable, Map<String, IndexRoutingTable>> routingTableDiff = null;
        if (remoteRoutingTableService != null) {
            routingTableDiff = RemoteRoutingTableService.getIndicesRoutingMapDiff(previousClusterState.getRoutingTable(), clusterState.getRoutingTable());
            routingTableDiff.getUpserts().forEach((k, v) -> indicesRoutingToUpload.add(v));
        }

        UploadedMetadataResults uploadedMetadataResults;
        // For migration case from codec V0 or V1 to V2, we have added null check on metadata attribute files,
        // If file is empty and codec is 1 then write global metadata.
        boolean firstUploadForSplitGlobalMetadata = !previousManifest.hasMetadataAttributesFiles();
        boolean updateCoordinationMetadata = firstUploadForSplitGlobalMetadata
            || Metadata.isCoordinationMetadataEqual(previousClusterState.metadata(), clusterState.metadata()) == false;
        ;
        boolean updateSettingsMetadata = firstUploadForSplitGlobalMetadata
            || Metadata.isSettingsMetadataEqual(previousClusterState.metadata(), clusterState.metadata()) == false;
        boolean updateTransientSettingsMetadata = firstUploadForSplitGlobalMetadata
            || Metadata.isTransientSettingsMetadataEqual(previousClusterState.metadata(), clusterState.metadata()) == false;
        boolean updateTemplatesMetadata = firstUploadForSplitGlobalMetadata
            || Metadata.isTemplatesMetadataEqual(previousClusterState.metadata(), clusterState.metadata()) == false;
        // ToDo: check if these needs to be updated or not
        final boolean updateDiscoveryNodes = clusterState.getNodes().delta(previousClusterState.getNodes()).hasChanges();
        final boolean updateClusterBlocks = !clusterState.blocks().equals(previousClusterState.blocks());
        final boolean updateHashesOfConsistentSettings = firstUploadForSplitGlobalMetadata
            || Metadata.isHashesOfConsistentSettingsEqual(previousClusterState.metadata(), clusterState.metadata()) == false;

        // Write Index Metadata
        final Map<String, IndexMetadata> previousStateIndexMetadataByName = new HashMap<>();
        for (final IndexMetadata indexMetadata : previousClusterState.metadata().indices().values()) {
            previousStateIndexMetadataByName.put(indexMetadata.getIndex().getName(), indexMetadata);
        }

        uploadedMetadataResults = writeMetadataInParallel(
            clusterState,
            toUpload,
            prevIndexMetadataByName,
            firstUploadForSplitGlobalMetadata ? clusterState.metadata().customs() : customsToUpload,
            updateCoordinationMetadata,
            updateSettingsMetadata,
            updateTemplatesMetadata,
            updateDiscoveryNodes,
            updateClusterBlocks,
            indicesRoutingToUpload,
            updateTransientSettingsMetadata,
            clusterStateCustomsToUpload,
            updateHashesOfConsistentSettings
        );

        // update the map if the metadata was uploaded
        uploadedMetadataResults.uploadedIndexMetadata.forEach(
            uploadedIndexMetadata -> allUploadedIndexMetadata.put(uploadedIndexMetadata.getIndexName(), uploadedIndexMetadata)
        );
        allUploadedCustomMap.putAll(uploadedMetadataResults.uploadedCustomMetadataMap);
        // remove the data for removed custom/indices
        customsToBeDeletedFromRemote.keySet().forEach(allUploadedCustomMap::remove);
        indicesToBeDeletedFromRemote.keySet().forEach(allUploadedIndexMetadata::remove);
        clusterStateCustomsToBeDeleted.keySet().forEach(allUploadedCustomMap::remove);

        List<ClusterMetadataManifest.UploadedIndexMetadata> allUploadedIndicesRouting = new ArrayList<>();
        if (remoteRoutingTableService != null) {
            allUploadedIndicesRouting = remoteRoutingTableService.getAllUploadedIndicesRouting(previousManifest,
                uploadedMetadataResults.uploadedIndicesRoutingMetadata, indicesToBeDeletedFromRemote.keySet());
        }

        if (!updateCoordinationMetadata) {
            uploadedMetadataResults.uploadedCoordinationMetadata = previousManifest.getCoordinationMetadata();
        }
        if (!updateSettingsMetadata) {
            uploadedMetadataResults.uploadedSettingsMetadata = previousManifest.getSettingsMetadata();
        }
        if (!updateTransientSettingsMetadata) {
            uploadedMetadataResults.uploadedTransientSettingsMetadata = previousManifest.getTransientSettingsMetadata();
        }
        if (!updateTemplatesMetadata) {
            uploadedMetadataResults.uploadedTemplatesMetadata = previousManifest.getTemplatesMetadata();
        }
        if (!updateDiscoveryNodes && !firstUploadForSplitGlobalMetadata) {
            uploadedMetadataResults.uploadedDiscoveryNodes = previousManifest.getDiscoveryNodesMetadata();
        }
        if (!updateClusterBlocks && !firstUploadForSplitGlobalMetadata) {
            uploadedMetadataResults.uploadedClusterBlocks = previousManifest.getClusterBlocksMetadata();
        }
        if (!updateHashesOfConsistentSettings && !firstUploadForSplitGlobalMetadata) {
            uploadedMetadataResults.uploadedHashesOfConsistentSettings = previousManifest.getHashesOfConsistentSettings();
        }
        if (!firstUploadForSplitGlobalMetadata && customsToUpload.isEmpty()) {
            uploadedMetadataResults.uploadedCustomMetadataMap = previousManifest.getCustomMetadataMap();
        }
        if (!firstUploadForSplitGlobalMetadata && clusterStateCustomsToUpload.isEmpty()) {
            uploadedMetadataResults.uploadedClusterStateCustomMetadataMap = previousManifest.getClusterStateCustomMap();
        }
        uploadedMetadataResults.uploadedIndexMetadata = new ArrayList<>(allUploadedIndexMetadata.values());
        uploadedMetadataResults.uploadedIndicesRoutingMetadata = allUploadedIndicesRouting;

        final ClusterMetadataManifest manifest = remoteManifestManager.uploadManifest(
            clusterState,
            uploadedMetadataResults,
            previousManifest.getPreviousClusterUUID(),
            new ClusterStateDiffManifest(clusterState, previousClusterState),
            false
        );

        logger.info("MANIFEST IN INC STATE {}", manifest);

        this.latestClusterName = clusterState.getClusterName().value();
        this.latestClusterUUID = clusterState.metadata().clusterUUID();

        final long durationMillis = TimeValue.nsecToMSec(relativeTimeNanosSupplier.getAsLong() - startTimeNanos);
        remoteStateStats.stateSucceeded();
        remoteStateStats.stateTook(durationMillis);
        ParameterizedMessage clusterStateUploadTimeMessage = new ParameterizedMessage(
            CLUSTER_STATE_UPLOAD_TIME_LOG_STRING,
            manifest.getStateVersion(),
            durationMillis
        );
        ParameterizedMessage metadataUpdateMessage = new ParameterizedMessage(
            METADATA_UPDATE_LOG_STRING,
            numIndicesUpdated,
            numIndicesUnchanged,
            updateCoordinationMetadata,
            updateSettingsMetadata,
            updateTemplatesMetadata,
            customsToUpload.size()
        );
        if (durationMillis >= slowWriteLoggingThreshold.getMillis()) {
            logger.warn(
                "{} which is above the warn threshold of [{}]; {}",
                clusterStateUploadTimeMessage,
                "writing cluster state took [{}ms] which is above the warn threshold of [{}]; "
                    + "wrote  metadata for [{}] indices and skipped [{}] unchanged indices, coordination metadata updated : [{}], "
                    + "settings metadata updated : [{}], templates metadata updated : [{}], custom metadata updated : [{}]",
                durationMillis,
                slowWriteLoggingThreshold,
                numIndicesUpdated,
                numIndicesUnchanged,
                updateCoordinationMetadata,
                updateSettingsMetadata,
                updateTemplatesMetadata,
                customsToUpload.size()
            );
        } else {
            logger.info("{}; {}", clusterStateUploadTimeMessage, metadataUpdateMessage);
            logger.info(
                "writing cluster state for version [{}] took [{}ms]; "
                    + "wrote metadata for [{}] indices and skipped [{}] unchanged indices, coordination metadata updated : [{}], "
                    + "settings metadata updated : [{}], templates metadata updated : [{}], custom metadata updated : [{}]",
                manifest.getStateVersion(),
                durationMillis,
                numIndicesUpdated,
                numIndicesUnchanged,
                updateCoordinationMetadata,
                updateSettingsMetadata,
                updateTemplatesMetadata,
                customsToUpload.size()
            );
        }
        return manifest;
    }

    private UploadedMetadataResults writeMetadataInParallel(
        ClusterState clusterState,
        List<IndexMetadata> indexToUpload,
        Map<String, IndexMetadata> prevIndexMetadataByName,
        Map<String, Metadata.Custom> customToUpload,
        boolean uploadCoordinationMetadata,
        boolean uploadSettingsMetadata,
        boolean uploadTemplateMetadata,
        boolean uploadDiscoveryNodes,
        boolean uploadClusterBlock,
        List<IndexRoutingTable> indicesRoutingToUpload,
        boolean uploadTransientSettingMetadata,
        Map<String, ClusterState.Custom> clusterStateCustomToUpload,
        boolean uploadHashesOfConsistentSettings
    ) throws IOException {
        int totalUploadTasks =
            indexToUpload.size() + indexMetadataUploadListeners.size() + customToUpload.size() + (uploadCoordinationMetadata ? 1 : 0) + (uploadSettingsMetadata
                ? 1 : 0) + (uploadTemplateMetadata ? 1 : 0) + (uploadDiscoveryNodes ? 1 : 0) + (uploadClusterBlock ? 1 : 0) + indicesRoutingToUpload.size() +
                (uploadTransientSettingMetadata ? 1 : 0) + clusterStateCustomToUpload.size() + (uploadHashesOfConsistentSettings ? 1 : 0);
        CountDownLatch latch = new CountDownLatch(totalUploadTasks);
        Map<String, CheckedRunnable<IOException>> uploadTasks = new ConcurrentHashMap<>(totalUploadTasks);
        Map<String, ClusterMetadataManifest.UploadedMetadata> results = new ConcurrentHashMap<>(totalUploadTasks);
        List<Exception> exceptionList = Collections.synchronizedList(new ArrayList<>(totalUploadTasks));

        LatchedActionListener<ClusterMetadataManifest.UploadedMetadata> listener = new LatchedActionListener<>(
            ActionListener.wrap((ClusterMetadataManifest.UploadedMetadata uploadedMetadata) -> {
                logger.info(String.format(Locale.ROOT, "Metadata component %s uploaded successfully.", uploadedMetadata.getComponent()));
                results.put(uploadedMetadata.getComponent(), uploadedMetadata);
            }, ex -> {
                logger.error(
                    () -> new ParameterizedMessage("Exception during transfer of Metadata Fragment to Remote {}", ex.getMessage()),
                    ex
                );
                exceptionList.add(ex);
            }),
            latch
        );

        if (uploadSettingsMetadata) {
            uploadTasks.put(
                SETTING_METADATA,
                remoteGlobalMetadataManager.getAsyncMetadataWriteAction(
                    clusterState.metadata().persistentSettings(),
                    clusterState.metadata().version(),
                    clusterState.metadata().clusterUUID(),
                    listener,
                    null
                )
            );
        }
        if (uploadTransientSettingMetadata) {
            uploadTasks.put(
                TRANSIENT_SETTING_METADATA,
                remoteGlobalMetadataManager.getAsyncMetadataWriteAction(
                    clusterState.metadata().transientSettings(),
                    clusterState.metadata().version(),
                    clusterState.metadata().clusterUUID(),
                    listener,
                    TRANSIENT_SETTING_METADATA
                )
            );
        }
        if (uploadCoordinationMetadata) {
            uploadTasks.put(
                COORDINATION_METADATA,
                remoteGlobalMetadataManager.getAsyncMetadataWriteAction(
                    clusterState.metadata().coordinationMetadata(),
                    clusterState.metadata().version(),
                    clusterState.metadata().clusterUUID(),
                    listener,
                    null
                )
            );
        }
        if (uploadTemplateMetadata) {
            uploadTasks.put(
                TEMPLATES_METADATA,
                remoteGlobalMetadataManager.getAsyncMetadataWriteAction(
                    clusterState.metadata().templatesMetadata(),
                    clusterState.metadata().version(),
                    clusterState.metadata().clusterUUID(),
                    listener,
                    null
                )
            );
        }
        if (uploadDiscoveryNodes) {
            uploadTasks.put(
                DISCOVERY_NODES,
                remoteClusterStateAttributesManager.getAsyncMetadataWriteAction(
                    clusterState,
                    DISCOVERY_NODES,
                    clusterState.nodes(),
                    listener
                )
            );
        }
        if (uploadClusterBlock) {
            uploadTasks.put(
                CLUSTER_BLOCKS,
                remoteClusterStateAttributesManager.getAsyncMetadataWriteAction(
                    clusterState,
                    CLUSTER_BLOCKS,
                    clusterState.blocks(),
                    listener
                )
            );
        }
        if (uploadHashesOfConsistentSettings) {
            uploadTasks.put(
                HASHES_OF_CONSISTENT_SETTINGS,
                remoteGlobalMetadataManager.getAsyncMetadataWriteAction(
                    new DiffableStringMap(clusterState.metadata().hashesOfConsistentSettings()),
                    clusterState.metadata().version(),
                    clusterState.metadata().clusterUUID(),
                    listener,
                    null
                )
            );
        }
        customToUpload.forEach((key, value) -> {
            String customComponent = String.join(CUSTOM_DELIMITER, CUSTOM_METADATA, key);
            uploadTasks.put(
                customComponent,
                remoteGlobalMetadataManager.getAsyncMetadataWriteAction(
                    value,
                    clusterState.metadata().version(),
                    clusterState.metadata().clusterUUID(),
                    listener,
                    key
                )
            );
        });
        indexToUpload.forEach(indexMetadata -> {
            uploadTasks.put(
                indexMetadata.getIndexName(),
                remoteIndexMetadataManager.getIndexMetadataAsyncAction(indexMetadata, clusterState.metadata().clusterUUID(), listener)
            );
        });
        clusterStateCustomToUpload.forEach((key, value) -> {
            uploadTasks.put(
                key,
                remoteClusterStateAttributesManager.getAsyncMetadataWriteAction(
                    clusterState,
                    key,
                    value,
                    listener
                )
            );
        });

        indicesRoutingToUpload.forEach(indexRoutingTable -> {
            try {
                uploadTasks.put(
                    indexRoutingTable.getIndex().getName() + "--indexRouting",
                    remoteRoutingTableService.getIndexRoutingAsyncAction(clusterState, indexRoutingTable, listener)
                );
            } catch (IOException e) {
                e.printStackTrace();
            }
        });

        // start async upload of all required metadata files
        for (CheckedRunnable<IOException> uploadTask : uploadTasks.values()) {
            uploadTask.run();
        }
        invokeIndexMetadataUploadListeners(indexToUpload, prevIndexMetadataByName, latch, exceptionList);

        try {
            if (latch.await(remoteGlobalMetadataManager.getGlobalMetadataUploadTimeout().millis(), TimeUnit.MILLISECONDS) == false) {
                // TODO: We should add metrics where transfer is timing out. [Issue: #10687]
                RemoteStateTransferException ex = new RemoteStateTransferException(
                    String.format(
                        Locale.ROOT,
                        "Timed out waiting for transfer of following metadata to complete - %s",
                        String.join(", ", uploadTasks.keySet())
                    )
                );
                exceptionList.forEach(ex::addSuppressed);
                throw ex;
            }
        } catch (InterruptedException ex) {
            exceptionList.forEach(ex::addSuppressed);
            RemoteStateTransferException exception = new RemoteStateTransferException(
                String.format(
                    Locale.ROOT,
                    "Timed out waiting for transfer of metadata to complete - %s",
                    String.join(", ", uploadTasks.keySet())
                ),
                ex
            );
            Thread.currentThread().interrupt();
            throw exception;
        }
        if (!exceptionList.isEmpty()) {
            RemoteStateTransferException exception = new RemoteStateTransferException(
                String.format(
                    Locale.ROOT,
                    "Exception during transfer of following metadata to Remote - %s",
                    String.join(", ", uploadTasks.keySet())
                )
            );
            exceptionList.forEach(exception::addSuppressed);
            throw exception;
        }
        UploadedMetadataResults response = new UploadedMetadataResults();
        results.forEach((name, uploadedMetadata) -> {
            if (uploadedMetadata.getClass().equals(UploadedIndexMetadata.class) &&
                uploadedMetadata.getComponent().contains(RemoteRoutingTableService.INDEX_ROUTING_METADATA_PREFIX)) {
                response.uploadedIndicesRoutingMetadata.add((UploadedIndexMetadata) uploadedMetadata);
            } else if (name.contains(CUSTOM_METADATA)) {
                // component name for custom metadata will look like custom--<metadata-attribute>
                String custom = name.split(DELIMITER)[0].split(CUSTOM_DELIMITER)[1];
                response.uploadedCustomMetadataMap.put(
                    custom,
                    new UploadedMetadataAttribute(custom, uploadedMetadata.getUploadedFilename())
                );
            } else if (name.contains(CLUSTER_STATE_CUSTOM)) {
                String custom = name.split(DELIMITER)[0].split(CUSTOM_DELIMITER)[1];
                response.uploadedClusterStateCustomMetadataMap.put(
                    custom,
                    new UploadedMetadataAttribute(custom, uploadedMetadata.getUploadedFilename())
                );
            } else if (RemoteCoordinationMetadata.COORDINATION_METADATA.equals(name)) {
                response.uploadedCoordinationMetadata = (UploadedMetadataAttribute) uploadedMetadata;
            } else if (RemotePersistentSettingsMetadata.SETTING_METADATA.equals(name)) {
                response.uploadedSettingsMetadata = (UploadedMetadataAttribute) uploadedMetadata;
            } else if (RemoteTransientSettingsMetadata.TRANSIENT_SETTING_METADATA.equals(name)) {
                response.uploadedTransientSettingsMetadata = (UploadedMetadataAttribute) uploadedMetadata;
            } else if (RemoteTemplatesMetadata.TEMPLATES_METADATA.equals(name)) {
                response.uploadedTemplatesMetadata = (UploadedMetadataAttribute) uploadedMetadata;
            } else if (name.contains(UploadedIndexMetadata.COMPONENT_PREFIX)) {
                response.uploadedIndexMetadata.add((UploadedIndexMetadata) uploadedMetadata);
            } else if (RemoteDiscoveryNodes.DISCOVERY_NODES.equals(uploadedMetadata.getComponent())) {
                response.uploadedDiscoveryNodes = (UploadedMetadataAttribute) uploadedMetadata;
            } else if (RemoteClusterBlocks.CLUSTER_BLOCKS.equals(uploadedMetadata.getComponent())) {
                response.uploadedClusterBlocks = (UploadedMetadataAttribute) uploadedMetadata;
            } else if (RemoteHashesOfConsistentSettings.HASHES_OF_CONSISTENT_SETTINGS.equals(uploadedMetadata.getComponent())) {
                response.uploadedHashesOfConsistentSettings = (UploadedMetadataAttribute) uploadedMetadata;
            } else {
                throw new IllegalStateException("Unexpected metadata component " + uploadedMetadata.getComponent());
            }
        });
        logger.info("response {}", response.uploadedIndicesRoutingMetadata.toString());
        return response;
    }

    /**
     * Invokes the index metadata upload listener but does not wait for the execution to complete.
     */
    private void invokeIndexMetadataUploadListeners(
        List<IndexMetadata> updatedIndexMetadataList,
        Map<String, IndexMetadata> prevIndexMetadataByName,
        CountDownLatch latch,
        List<Exception> exceptionList
    ) {
        for (IndexMetadataUploadListener listener : indexMetadataUploadListeners) {
            String listenerName = listener.getClass().getSimpleName();
            listener.onUpload(
                updatedIndexMetadataList,
                prevIndexMetadataByName,
                getIndexMetadataUploadActionListener(updatedIndexMetadataList, prevIndexMetadataByName, latch, exceptionList, listenerName)
            );
        }

    }

    private ActionListener<Void> getIndexMetadataUploadActionListener(
        List<IndexMetadata> newIndexMetadataList,
        Map<String, IndexMetadata> prevIndexMetadataByName,
        CountDownLatch latch,
        List<Exception> exceptionList,
        String listenerName
    ) {
        long startTime = System.nanoTime();
        return new LatchedActionListener<>(
            ActionListener.wrap(
                ignored -> logger.trace(
                    new ParameterizedMessage(
                        "listener={} : Invoked successfully with indexMetadataList={} prevIndexMetadataList={} tookTimeNs={}",
                        listenerName,
                        newIndexMetadataList,
                        prevIndexMetadataByName.values(),
                        (System.nanoTime() - startTime)
                    )
                ),
                ex -> {
                    logger.error(
                        new ParameterizedMessage(
                            "listener={} : Exception during invocation with indexMetadataList={} prevIndexMetadataList={} tookTimeNs={}",
                            listenerName,
                            newIndexMetadataList,
                            prevIndexMetadataByName.values(),
                            (System.nanoTime() - startTime)
                        ),
                        ex
                    );
                    exceptionList.add(ex);
                }
            ),
            latch
        );
    }

    public RemoteManifestManager getRemoteManifestManager() {
        return remoteManifestManager;
    }

    @Nullable
    public ClusterMetadataManifest markLastStateAsCommitted(ClusterState clusterState, ClusterMetadataManifest previousManifest)
        throws IOException {
        assert clusterState != null : "Last accepted cluster state is not set";
        if (clusterState.nodes().isLocalNodeElectedClusterManager() == false) {
            logger.error("Local node is not elected cluster manager. Exiting");
            return null;
        }
        assert previousManifest != null : "Last cluster metadata manifest is not set";
        UploadedMetadataResults uploadedMetadataResults = new UploadedMetadataResults(
            previousManifest.getIndices(),
            previousManifest.getCustomMetadataMap(),
            previousManifest.getCoordinationMetadata(),
            previousManifest.getSettingsMetadata(),
            previousManifest.getTransientSettingsMetadata(),
            previousManifest.getTemplatesMetadata(),
            previousManifest.getDiscoverNodeMetadata(),
            previousManifest.getClusterBlocksMetadata(),
            previousManifest.getIndicesRouting(),
            previousManifest.getHashesOfConsistentSettings(),
            previousManifest.getClusterStateCustomMap()
        );

        ClusterMetadataManifest committedManifest = remoteManifestManager.uploadManifest(
            clusterState,
            uploadedMetadataResults,
            previousManifest.getPreviousClusterUUID(),
            previousManifest.getDiffManifest(),
            true
        );
        if (!previousManifest.isClusterUUIDCommitted() && committedManifest.isClusterUUIDCommitted()) {
            remoteClusterStateCleanupManager.deleteStaleClusterUUIDs(clusterState, committedManifest);
        }

        return committedManifest;
    }

    /**
     * Fetch latest ClusterMetadataManifest from remote state store
     *
     * @param clusterUUID uuid of cluster state to refer to in remote
     * @param clusterName name of the cluster
     * @return ClusterMetadataManifest
     */
    public Optional<ClusterMetadataManifest> getLatestClusterMetadataManifest(String clusterName, String clusterUUID) {
        return remoteManifestManager.getLatestClusterMetadataManifest(clusterName, clusterUUID);
    }

    public Optional<ClusterMetadataManifest> getClusterMetadataManifestByTermVersion(String clusterName, String clusterUUID, long term, long version) {
        return remoteManifestManager.getClusterMetadataManifestByTermVersion(clusterName, clusterUUID, term, version);
    }

    @Override
    public void close() throws IOException {
        remoteClusterStateCleanupManager.close();
        if (blobStoreRepository != null) {
            IOUtils.close(blobStoreRepository);
        }
<<<<<<< HEAD
        if (this.remoteRoutingTableService != null) {
            this.remoteRoutingTableService.close();
=======
        if (this.remoteRoutingTableService.isPresent()) {
            this.remoteRoutingTableService.get().close();
>>>>>>> 156eca34
        }
    }

    public void start() {
        assert isRemoteStoreClusterStateEnabled(settings) == true : "Remote cluster state is not enabled";
        final String remoteStoreRepo = settings.get(
            Node.NODE_ATTRIBUTES.getKey() + RemoteStoreNodeAttribute.REMOTE_STORE_CLUSTER_STATE_REPOSITORY_NAME_ATTRIBUTE_KEY
        );
        assert remoteStoreRepo != null : "Remote Cluster State repository is not configured";
        final Repository repository = repositoriesService.get().repository(remoteStoreRepo);
        assert repository instanceof BlobStoreRepository : "Repository should be instance of BlobStoreRepository";
        blobStoreRepository = (BlobStoreRepository) repository;
<<<<<<< HEAD
        if (this.remoteRoutingTableService != null) {
            this.remoteRoutingTableService.start();
=======
        this.remoteRoutingTableService.ifPresent(RemoteRoutingTableService::start);
    }

    private ClusterMetadataManifest uploadManifest(
        ClusterState clusterState,
        List<UploadedIndexMetadata> uploadedIndexMetadata,
        String previousClusterUUID,
        UploadedMetadataAttribute uploadedCoordinationMetadata,
        UploadedMetadataAttribute uploadedSettingsMetadata,
        UploadedMetadataAttribute uploadedTemplatesMetadata,
        Map<String, UploadedMetadataAttribute> uploadedCustomMetadataMap,
        boolean committed
    ) throws IOException {
        synchronized (this) {
            final String manifestFileName = getManifestFileName(
                clusterState.term(),
                clusterState.version(),
                committed,
                MANIFEST_CURRENT_CODEC_VERSION
            );
            final ClusterMetadataManifest manifest = new ClusterMetadataManifest(
                clusterState.term(),
                clusterState.getVersion(),
                clusterState.metadata().clusterUUID(),
                clusterState.stateUUID(),
                Version.CURRENT,
                nodeId,
                committed,
                MANIFEST_CURRENT_CODEC_VERSION,
                null,
                uploadedIndexMetadata,
                previousClusterUUID,
                clusterState.metadata().clusterUUIDCommitted(),
                uploadedCoordinationMetadata,
                uploadedSettingsMetadata,
                uploadedTemplatesMetadata,
                uploadedCustomMetadataMap
            );
            writeMetadataManifest(clusterState.getClusterName().value(), clusterState.metadata().clusterUUID(), manifest, manifestFileName);
            return manifest;
        }
    }

    private void writeMetadataManifest(String clusterName, String clusterUUID, ClusterMetadataManifest uploadManifest, String fileName)
        throws IOException {
        AtomicReference<String> result = new AtomicReference<String>();
        AtomicReference<Exception> exceptionReference = new AtomicReference<Exception>();

        final BlobContainer metadataManifestContainer = manifestContainer(clusterName, clusterUUID);

        // latch to wait until upload is not finished
        CountDownLatch latch = new CountDownLatch(1);

        LatchedActionListener completionListener = new LatchedActionListener<>(ActionListener.wrap(resp -> {
            logger.trace(String.format(Locale.ROOT, "Manifest file uploaded successfully."));
        }, ex -> { exceptionReference.set(ex); }), latch);

        getClusterMetadataManifestBlobStoreFormat(fileName).writeAsyncWithUrgentPriority(
            uploadManifest,
            metadataManifestContainer,
            fileName,
            blobStoreRepository.getCompressor(),
            completionListener,
            FORMAT_PARAMS
        );

        try {
            if (latch.await(getMetadataManifestUploadTimeout().millis(), TimeUnit.MILLISECONDS) == false) {
                RemoteStateTransferException ex = new RemoteStateTransferException(
                    String.format(Locale.ROOT, "Timed out waiting for transfer of manifest file to complete")
                );
                throw ex;
            }
        } catch (InterruptedException ex) {
            RemoteStateTransferException exception = new RemoteStateTransferException(
                String.format(Locale.ROOT, "Timed out waiting for transfer of manifest file to complete - %s"),
                ex
            );
            Thread.currentThread().interrupt();
            throw exception;
        }
        if (exceptionReference.get() != null) {
            throw new RemoteStateTransferException(exceptionReference.get().getMessage(), exceptionReference.get());
>>>>>>> 156eca34
        }
        String clusterName = ClusterName.CLUSTER_NAME_SETTING.get(settings).value();
        RemoteWritableEntityStore<Metadata, RemoteGlobalMetadata> globalMetadataBlobStore = new RemoteClusterStateBlobStore<>(getBlobStoreTransferService(),
            blobStoreRepository, clusterName, threadpool, ThreadPool.Names.GENERIC);
        RemoteClusterStateBlobStore<CoordinationMetadata, RemoteCoordinationMetadata> coordinationMetadataBlobStore = new RemoteClusterStateBlobStore<>(
            getBlobStoreTransferService(), blobStoreRepository, clusterName, threadpool, ThreadPool.Names.GENERIC);
        RemoteClusterStateBlobStore<Settings, RemoteTransientSettingsMetadata> transientSettingsBlobStore = new RemoteClusterStateBlobStore<>(
            getBlobStoreTransferService(), blobStoreRepository, clusterName, threadpool, ThreadPool.Names.GENERIC);
        RemoteClusterStateBlobStore<Settings, RemotePersistentSettingsMetadata> persistentSettingsBlobStore = new RemoteClusterStateBlobStore<>(
            getBlobStoreTransferService(), blobStoreRepository, clusterName, threadpool, ThreadPool.Names.GENERIC);
        RemoteClusterStateBlobStore<TemplatesMetadata, RemoteTemplatesMetadata> templatesMetadataBlobStore = new RemoteClusterStateBlobStore<>(
            getBlobStoreTransferService(), blobStoreRepository, clusterName, threadpool, ThreadPool.Names.GENERIC);
        RemoteClusterStateBlobStore<Custom, RemoteCustomMetadata> customMetadataBlobStore = new RemoteClusterStateBlobStore<>(getBlobStoreTransferService(),
            blobStoreRepository, clusterName, threadpool, ThreadPool.Names.GENERIC);
        RemoteClusterStateBlobStore<DiffableStringMap, RemoteHashesOfConsistentSettings> hashesOfConsistentSettingsBlobStore =
            new RemoteClusterStateBlobStore<>(
                getBlobStoreTransferService(), blobStoreRepository, clusterName, threadpool, ThreadPool.Names.GENERIC);
        remoteGlobalMetadataManager = new RemoteGlobalMetadataManager(clusterSettings, globalMetadataBlobStore, coordinationMetadataBlobStore,
            transientSettingsBlobStore, persistentSettingsBlobStore, templatesMetadataBlobStore, customMetadataBlobStore, hashesOfConsistentSettingsBlobStore,
            blobStoreRepository.getCompressor(), blobStoreRepository.getNamedXContentRegistry());
        RemoteClusterStateBlobStore<IndexMetadata, RemoteIndexMetadata> indexMetadataBlobStore = new RemoteClusterStateBlobStore<>(
            getBlobStoreTransferService(), blobStoreRepository, clusterName, threadpool, ThreadPool.Names.GENERIC);
        remoteIndexMetadataManager = new RemoteIndexMetadataManager(indexMetadataBlobStore, clusterSettings, blobStoreRepository.getCompressor(),
            blobStoreRepository.getNamedXContentRegistry());
        RemoteClusterStateBlobStore<ClusterBlocks, RemoteClusterBlocks> clusterBlocksBlobStore = new RemoteClusterStateBlobStore<>(
            getBlobStoreTransferService(), blobStoreRepository, clusterName, threadpool, ThreadPool.Names.GENERIC);
        RemoteClusterStateBlobStore<DiscoveryNodes, RemoteDiscoveryNodes> discoveryNodesBlobStore = new RemoteClusterStateBlobStore<>(
            getBlobStoreTransferService(), blobStoreRepository, clusterName, threadpool, ThreadPool.Names.GENERIC);
        RemoteClusterStateBlobStore<ClusterState.Custom, RemoteClusterStateCustoms> clusterStateCustomsBlobStore = new RemoteClusterStateBlobStore<>(
            getBlobStoreTransferService(), blobStoreRepository, clusterName, threadpool, ThreadPool.Names.GENERIC);
        remoteClusterStateAttributesManager = new RemoteClusterStateAttributesManager(clusterBlocksBlobStore, discoveryNodesBlobStore,
            clusterStateCustomsBlobStore,
            blobStoreRepository.getCompressor(), blobStoreRepository.getNamedXContentRegistry());
        RemoteClusterStateBlobStore<ClusterMetadataManifest, RemoteClusterMetadataManifest> manifestBlobStore = new RemoteClusterStateBlobStore<>(
            getBlobStoreTransferService(), blobStoreRepository, clusterName, threadpool, ThreadPool.Names.GENERIC);
        remoteManifestManager = new RemoteManifestManager(manifestBlobStore, clusterSettings, nodeId, blobStoreRepository.getCompressor(),
            blobStoreRepository.getNamedXContentRegistry(), blobStoreRepository);
        remoteClusterStateCleanupManager.start();
    }

    private void setSlowWriteLoggingThreshold(TimeValue slowWriteLoggingThreshold) {
        this.slowWriteLoggingThreshold = slowWriteLoggingThreshold;
    }

    //Package private for unit test
    RemoteRoutingTableService getRemoteRoutingTableService() {
        return this.remoteRoutingTableService;
    }

    ThreadPool getThreadpool() {
        return threadpool;
    }

    BlobStoreRepository getBlobStoreRepository() {
        return blobStoreRepository;
    }

    BlobStore getBlobStore() {
        return blobStoreRepository.blobStore();
    }

    /**
     * Fetch latest ClusterState from remote, including global metadata, index metadata and cluster state version
     *
     * @param clusterUUID uuid of cluster state to refer to in remote
     * @param clusterName name of the cluster
     * @return {@link IndexMetadata}
     */
    public ClusterState getLatestClusterState(String clusterName, String clusterUUID, boolean includeEphemeral) throws IOException {
        start();
        Optional<ClusterMetadataManifest> clusterMetadataManifest = remoteManifestManager.getLatestClusterMetadataManifest(
            clusterName,
            clusterUUID
        );
        if (clusterMetadataManifest.isEmpty()) {
            throw new IllegalStateException(
                String.format(Locale.ROOT, "Latest cluster metadata manifest is not present for the provided clusterUUID: %s", clusterUUID)
            );
        }

        return getClusterStateForManifest(clusterName, clusterMetadataManifest.get(), nodeId, includeEphemeral);
    }

<<<<<<< HEAD
    private ClusterState readClusterStateInParallel(
        ClusterState previousState,
        ClusterMetadataManifest manifest,
        String clusterName,
        String clusterUUID,
        String localNodeId,
        List<UploadedIndexMetadata> indicesToRead,
        Map<String, UploadedMetadataAttribute> customToRead,
        boolean readCoordinationMetadata,
        boolean readSettingsMetadata,
        boolean readTransientSettingsMetadata,
        boolean readTemplatesMetadata,
        boolean readDiscoveryNodes,
        boolean readClusterBlocks,
        List<UploadedIndexMetadata> indicesRoutingToRead,
        boolean readHashesOfConsistentSettings,
        Map<String, UploadedMetadataAttribute> clusterStateCustomToRead
    ) throws IOException {
        int totalReadTasks =
            indicesToRead.size() + customToRead.size() + indicesRoutingToRead.size() + (readCoordinationMetadata ? 1 : 0) + (readSettingsMetadata ? 1 : 0) + (
                readTemplatesMetadata ? 1 : 0) + (readDiscoveryNodes ? 1 : 0) + (readClusterBlocks ? 1 : 0) + (readTransientSettingsMetadata ? 1 : 0) + (readHashesOfConsistentSettings ? 1 : 0)
                + clusterStateCustomToRead.size();
        CountDownLatch latch = new CountDownLatch(totalReadTasks);
        List<CheckedRunnable<IOException>> asyncMetadataReadActions = new ArrayList<>();
        List<RemoteReadResult> readResults = Collections.synchronizedList(new ArrayList<>());
        List<IndexRoutingTable> readIndexRoutingTableResults = Collections.synchronizedList(new ArrayList<>());
        List<Exception> exceptionList = Collections.synchronizedList(new ArrayList<>(totalReadTasks));

        LatchedActionListener<RemoteReadResult> listener = new LatchedActionListener<>(
            ActionListener.wrap(
                response -> {
                    logger.debug("Successfully read cluster state component from remote");
                    readResults.add(response);
                },
                ex -> {
                    logger.error("Failed to read cluster state from remote", ex);
                    exceptionList.add(ex);
                }
            ),
            latch
=======
    public TimeValue getGlobalMetadataUploadTimeout() {
        return this.globalMetadataUploadTimeout;
    }

    public TimeValue getMetadataManifestUploadTimeout() {
        return this.metadataManifestUploadTimeout;
    }

    // Package private for unit test
    Optional<RemoteRoutingTableService> getRemoteRoutingTableService() {
        return this.remoteRoutingTableService;
    }

    static String getManifestFileName(long term, long version, boolean committed, int codecVersion) {
        // 123456789012_test-cluster/cluster-state/dsgYj10Nkso7/manifest/manifest__<inverted_term>__<inverted_version>__C/P__<inverted__timestamp>__<codec_version>
        return String.join(
            DELIMITER,
            MANIFEST_PATH_TOKEN,
            RemoteStoreUtils.invertLong(term),
            RemoteStoreUtils.invertLong(version),
            (committed ? "C" : "P"), // C for committed and P for published
            RemoteStoreUtils.invertLong(System.currentTimeMillis()),
            String.valueOf(codecVersion) // Keep the codec version at last place only, during read we reads last place to
            // determine codec version.
        );
    }

    static String indexMetadataFileName(IndexMetadata indexMetadata) {
        // 123456789012_test-cluster/cluster-state/dsgYj10Nkso7/index/<index_UUID>/metadata__<inverted_index_metadata_version>__<inverted__timestamp>__<codec
        // version>
        return String.join(
            DELIMITER,
            METADATA_FILE_PREFIX,
            RemoteStoreUtils.invertLong(indexMetadata.getVersion()),
            RemoteStoreUtils.invertLong(System.currentTimeMillis()),
            String.valueOf(INDEX_METADATA_CURRENT_CODEC_VERSION) // Keep the codec version at last place only, during read we reads last
            // place to determine codec version.
>>>>>>> 156eca34
        );

        for (UploadedIndexMetadata indexMetadata : indicesToRead) {
            asyncMetadataReadActions.add(
                remoteIndexMetadataManager.getAsyncIndexMetadataReadAction(
                    clusterUUID,
                    indexMetadata.getUploadedFilename(),
                    listener
                )
            );
        }

        LatchedActionListener<IndexRoutingTable> routingTableLatchedActionListener = new LatchedActionListener<>(
            ActionListener.wrap(
                response -> {
                    logger.debug("Successfully read cluster state component from remote");
                    readIndexRoutingTableResults.add(response);
                },
                ex -> {
                    logger.error("Failed to read cluster state from remote", ex);
                    exceptionList.add(ex);
                }
            ),
            latch
        );

        for (UploadedIndexMetadata indexRouting : indicesRoutingToRead) {
            asyncMetadataReadActions.add(
                remoteRoutingTableService.getAsyncIndexMetadataReadAction(
                    indexRouting.getUploadedFilename(),
                    new Index(indexRouting.getIndexName(), indexRouting.getIndexUUID()),
                    routingTableLatchedActionListener
                )
            );
        }

        for (Map.Entry<String, UploadedMetadataAttribute> entry : customToRead.entrySet()) {
            asyncMetadataReadActions.add(
                remoteGlobalMetadataManager.getAsyncMetadataReadAction(
                    clusterUUID,
                    CUSTOM_METADATA,
                    entry.getKey(),
                    entry.getValue().getUploadedFilename(),
                    listener
                )
            );
        }

        if (readCoordinationMetadata) {
            asyncMetadataReadActions.add(
                remoteGlobalMetadataManager.getAsyncMetadataReadAction(
                    clusterUUID,
                    COORDINATION_METADATA,
                    COORDINATION_METADATA,
                    manifest.getCoordinationMetadata().getUploadedFilename(),
                    listener
                )
            );
        }

        if (readSettingsMetadata) {
            asyncMetadataReadActions.add(
                remoteGlobalMetadataManager.getAsyncMetadataReadAction(
                    clusterUUID,
                    SETTING_METADATA,
                    SETTING_METADATA,
                    manifest.getSettingsMetadata().getUploadedFilename(),
                    listener
                )
            );
        }

        if (readTransientSettingsMetadata) {
            asyncMetadataReadActions.add(
                remoteGlobalMetadataManager.getAsyncMetadataReadAction(
                    clusterUUID,
                    TRANSIENT_SETTING_METADATA,
                    TRANSIENT_SETTING_METADATA,
                    manifest.getTransientSettingsMetadata().getUploadedFilename(),
                    listener
                )
            );
        }

        if (readTemplatesMetadata) {
            asyncMetadataReadActions.add(
                remoteGlobalMetadataManager.getAsyncMetadataReadAction(
                    clusterUUID,
                    TEMPLATES_METADATA,
                    TEMPLATES_METADATA,
                    manifest.getTemplatesMetadata().getUploadedFilename(),
                    listener
                )
            );
        }

        if (readDiscoveryNodes) {
            asyncMetadataReadActions.add(
                remoteClusterStateAttributesManager.getAsyncMetadataReadAction(
                    clusterUUID,
                    DISCOVERY_NODES,
                    DISCOVERY_NODES,
                    manifest.getDiscoveryNodesMetadata().getUploadedFilename(),
                    listener
                )
            );
        }

        if (readClusterBlocks) {
            asyncMetadataReadActions.add(
                remoteClusterStateAttributesManager.getAsyncMetadataReadAction(
                    clusterUUID,
                    CLUSTER_BLOCKS,
                    CLUSTER_BLOCKS,
                    manifest.getClusterBlocksMetadata().getUploadedFilename(),
                    listener
                )
            );
        }

        if (readHashesOfConsistentSettings) {
            asyncMetadataReadActions.add(
                remoteGlobalMetadataManager.getAsyncMetadataReadAction(
                    clusterUUID,
                    HASHES_OF_CONSISTENT_SETTINGS,
                    HASHES_OF_CONSISTENT_SETTINGS,
                    manifest.getHashesOfConsistentSettings().getUploadedFilename(),
                    listener
                )
            );
        }

        for (Map.Entry<String, UploadedMetadataAttribute> entry : clusterStateCustomToRead.entrySet()) {
            asyncMetadataReadActions.add(
                remoteClusterStateAttributesManager.getAsyncMetadataReadAction(
                    clusterUUID,
                    CLUSTER_STATE_CUSTOM,
                    entry.getKey(),
                    entry.getValue().getUploadedFilename(),
                    listener
                )
            );
        }

        for (CheckedRunnable<IOException> asyncMetadataReadAction : asyncMetadataReadActions) {
            asyncMetadataReadAction.run();
        }

        try {
            if (latch.await(this.remoteStateReadTimeout.getMillis(), TimeUnit.MILLISECONDS) == false) {
                RemoteStateTransferException exception = new RemoteStateTransferException(
                    "Timed out waiting to read cluster state from remote within timeout " + this.remoteStateReadTimeout
                );
                exceptionList.forEach(exception::addSuppressed);
                throw exception;
            }
        } catch (InterruptedException e) {
            exceptionList.forEach(e::addSuppressed);
            RemoteStateTransferException ex = new RemoteStateTransferException("Interrupted while waiting to read cluster state from metadata");
            Thread.currentThread().interrupt();
            throw ex;
        }

        if (!exceptionList.isEmpty()) {
            RemoteStateTransferException exception = new RemoteStateTransferException("Exception during reading cluster state from remote");
            exceptionList.forEach(exception::addSuppressed);
            throw exception;
        }

        ClusterState.Builder clusterStateBuilder = ClusterState.builder(previousState);
        AtomicReference<DiscoveryNodes.Builder> discoveryNodesBuilder = new AtomicReference<>(DiscoveryNodes.builder());
        Metadata.Builder metadataBuilder = Metadata.builder(previousState.metadata());
        metadataBuilder.version(manifest.getMetadataVersion());
        metadataBuilder.clusterUUID(manifest.getClusterUUID());
        metadataBuilder.clusterUUIDCommitted(manifest.isClusterUUIDCommitted());
        Map<String, IndexMetadata> indexMetadataMap = new HashMap<>();
        Map<String, IndexRoutingTable> indicesRouting = new HashMap<>(previousState.routingTable().getIndicesRouting());

        readResults.forEach(remoteReadResult -> {
            switch (remoteReadResult.getComponent()) {
                case INDEX_PATH_TOKEN:
                    IndexMetadata indexMetadata = (IndexMetadata) remoteReadResult.getObj();
                    indexMetadataMap.put(indexMetadata.getIndex().getName(), indexMetadata);
                    break;
                case CUSTOM_METADATA:
                    metadataBuilder.putCustom(remoteReadResult.getComponentName(), (Metadata.Custom) remoteReadResult.getObj());
                    break;
                case COORDINATION_METADATA:
                    metadataBuilder.coordinationMetadata((CoordinationMetadata) remoteReadResult.getObj());
                    break;
                case SETTING_METADATA:
                    metadataBuilder.persistentSettings((Settings) remoteReadResult.getObj());
                    break;
                case TRANSIENT_SETTING_METADATA:
                    metadataBuilder.transientSettings((Settings) remoteReadResult.getObj());
                    break;
                case TEMPLATES_METADATA:
                    metadataBuilder.templates((TemplatesMetadata) remoteReadResult.getObj());
                    break;
                case HASHES_OF_CONSISTENT_SETTINGS:
                    metadataBuilder.hashesOfConsistentSettings((DiffableStringMap) remoteReadResult.getObj());
                case CLUSTER_STATE_ATTRIBUTE:
                    if (remoteReadResult.getComponentName().equals(DISCOVERY_NODES)) {
                        discoveryNodesBuilder.set(DiscoveryNodes.builder((DiscoveryNodes) remoteReadResult.getObj()));
                    } else if (remoteReadResult.getComponentName().equals(CLUSTER_BLOCKS)) {
                        clusterStateBuilder.blocks((ClusterBlocks) remoteReadResult.getObj());
                    } else if (remoteReadResult.getComponentName().startsWith(CLUSTER_STATE_CUSTOM)) {
                        // component name for mat is "cluster-state-custom--custom_name"
                        String custom = remoteReadResult.getComponentName().split(CUSTOM_DELIMITER)[1];
                        clusterStateBuilder.putCustom(custom, (ClusterState.Custom) remoteReadResult.getObj());
                    }
                    break;
                default:
                    throw new IllegalStateException("Unknown component: " + remoteReadResult.getComponent());
            }
        });

        readIndexRoutingTableResults.forEach(indexRoutingTable -> {
            indicesRouting.put(indexRoutingTable.getIndex().getName(), indexRoutingTable);
        });

        metadataBuilder.indices(indexMetadataMap);
        if (readDiscoveryNodes) {
            clusterStateBuilder.nodes(discoveryNodesBuilder.get().localNodeId(localNodeId));
        }
        return clusterStateBuilder.metadata(metadataBuilder)
            .version(manifest.getStateVersion())
            .stateUUID(manifest.getStateUUID())
            .routingTable(new RoutingTable(manifest.getRoutingTableVersion(), indicesRouting))
            .build();
    }

    public ClusterState getClusterStateForManifest(String clusterName, ClusterMetadataManifest manifest, String localNodeId, boolean includeEphemeral)
        throws IOException {
        return readClusterStateInParallel(
            ClusterState.builder(new ClusterName(clusterName)).build(),
            manifest,
            clusterName,
            manifest.getClusterUUID(),
            localNodeId,
            manifest.getIndices(),
            manifest.getCustomMetadataMap(),
            manifest.getCoordinationMetadata() != null,
            manifest.getSettingsMetadata() != null,
            manifest.getTransientSettingsMetadata() != null,
            manifest.getTemplatesMetadata() != null,
            includeEphemeral && manifest.getDiscoveryNodesMetadata() != null,
            includeEphemeral && manifest.getClusterBlocksMetadata() != null,
            includeEphemeral ? manifest.getIndicesRouting() : Collections.emptyList(),
            includeEphemeral && manifest.getHashesOfConsistentSettings() != null,
            includeEphemeral ? manifest.getClusterStateCustomMap() : Collections.emptyMap()
        );
    }

    public ClusterState getClusterStateUsingDiff(String clusterName, ClusterMetadataManifest manifest, ClusterState previousState, String localNodeId)
        throws IOException {
        assert manifest.getDiffManifest() != null;
        ClusterStateDiffManifest diff = manifest.getDiffManifest();
        List<UploadedIndexMetadata> updatedIndices = diff.getIndicesUpdated().stream().map(idx -> {
            Optional<UploadedIndexMetadata> uploadedIndexMetadataOptional = manifest.getIndices().stream().filter(idx2 -> idx2.getIndexName().equals(idx))
                .findFirst();
            assert uploadedIndexMetadataOptional.isPresent() == true;
            return uploadedIndexMetadataOptional.get();
        }).collect(Collectors.toList());

        List<UploadedIndexMetadata> updatedIndexRouting = remoteRoutingTableService.getUpdatedIndexRoutingTableMetadata(diff.getIndicesRoutingUpdated(),
            manifest.getIndicesRouting());

        Map<String, UploadedMetadataAttribute> updatedCustomMetadata = new HashMap<>();
        if (diff.getCustomMetadataUpdated() != null) {
            for (String customType : diff.getCustomMetadataUpdated()) {
                updatedCustomMetadata.put(customType, manifest.getCustomMetadataMap().get(customType));
            }
        }
        Map<String, UploadedMetadataAttribute> updatedClusterStateCustom = new HashMap<>();
        if (diff.getClusterStateCustomUpdated() != null) {
            for (String customType : diff.getClusterStateCustomUpdated()) {
                updatedClusterStateCustom.put(customType, manifest.getClusterStateCustomMap().get(customType));
            }
        }
        ClusterState updatedClusterState = readClusterStateInParallel(
            previousState,
            manifest,
            clusterName,
            manifest.getClusterUUID(),
            localNodeId,
            updatedIndices,
            updatedCustomMetadata,
            diff.isCoordinationMetadataUpdated(),
            diff.isSettingsMetadataUpdated(),
            diff.isTransientSettingsMetadataUpdated(),
            diff.isTemplatesMetadataUpdated(),
            diff.isDiscoveryNodesUpdated(),
            diff.isClusterBlocksUpdated(),
            updatedIndexRouting,
            diff.isHashesOfConsistentSettingsUpdated(),
            updatedClusterStateCustom
        );
        ClusterState.Builder clusterStateBuilder = ClusterState.builder(updatedClusterState);
        Metadata.Builder metadataBuilder = Metadata.builder(updatedClusterState.metadata());
        // remove the deleted indices from the metadata
        for (String index : diff.getIndicesDeleted()) {
            metadataBuilder.remove(index);
        }
        // remove the deleted metadata customs from the metadata
        if (diff.getCustomMetadataDeleted() != null) {
            for (String customType : diff.getCustomMetadataDeleted()) {
                metadataBuilder.removeCustom(customType);
            }
        }

        // remove the deleted cluster state customs from the metadata
        if (diff.getClusterStateCustomDeleted() != null) {
            for (String customType : diff.getClusterStateCustomDeleted()) {
                clusterStateBuilder.removeCustom(customType);
            }
        }

        HashMap<String, IndexRoutingTable> indexRoutingTables = new HashMap<>(updatedClusterState.getRoutingTable().getIndicesRouting());

        for (String indexName : diff.getIndicesRoutingDeleted()) {
            indexRoutingTables.remove(indexName);
        }

        RoutingTable routingTable = new RoutingTable(manifest.getRoutingTableVersion(), indexRoutingTables);

        return clusterStateBuilder.
            stateUUID(manifest.getStateUUID()).
            version(manifest.getStateVersion()).
            metadata(metadataBuilder).
            routingTable(routingTable).
            build();

    }

    /**
     * Fetch the previous cluster UUIDs from remote state store and return the most recent valid cluster UUID
     *
     * @param clusterName The cluster name for which previous cluster UUID is to be fetched
     * @return Last valid cluster UUID
     */
    public String getLastKnownUUIDFromRemote(String clusterName) {
        try {
            Set<String> clusterUUIDs = getAllClusterUUIDs(clusterName);
            Map<String, ClusterMetadataManifest> latestManifests = remoteManifestManager.getLatestManifestForAllClusterUUIDs(
                clusterName,
                clusterUUIDs
            );
            List<String> validChain = createClusterChain(latestManifests, clusterName);
            if (validChain.isEmpty()) {
                return ClusterState.UNKNOWN_UUID;
            }
            return validChain.get(0);
        } catch (IOException e) {
            throw new IllegalStateException(
                String.format(Locale.ROOT, "Error while fetching previous UUIDs from remote store for cluster name: %s", clusterName),
                e
            );
        }
    }

    public void setRemoteClusterStateEnabled(TimeValue remoteStateReadTimeout) {
        this.remoteStateReadTimeout = remoteStateReadTimeout;
    }


    public RemoteClusterStateCleanupManager getCleanupManager() {
        return remoteClusterStateCleanupManager;
    }

    private BlobStoreTransferService getBlobStoreTransferService() {
        if (blobStoreTransferService == null) {
            blobStoreTransferService = new BlobStoreTransferService(getBlobStore(), threadpool);
        }
        return blobStoreTransferService;
    }

    Set<String> getAllClusterUUIDs(String clusterName) throws IOException {
        Map<String, BlobContainer> clusterUUIDMetadata = clusterUUIDContainer(blobStoreRepository, clusterName).children();
        if (clusterUUIDMetadata == null) {
            return Collections.emptySet();
        }
        return Collections.unmodifiableSet(clusterUUIDMetadata.keySet());
    }

    /**
     * This method creates a valid cluster UUID chain.
     *
     * @param manifestsByClusterUUID Map of latest ClusterMetadataManifest for every cluster UUID
     * @return List of cluster UUIDs. The first element is the most recent cluster UUID in the chain
     */
    private List<String> createClusterChain(final Map<String, ClusterMetadataManifest> manifestsByClusterUUID, final String clusterName) {
        final List<ClusterMetadataManifest> validClusterManifests = manifestsByClusterUUID.values()
            .stream()
            .filter(this::isValidClusterUUID)
            .collect(Collectors.toList());
        final Map<String, String> clusterUUIDGraph = validClusterManifests.stream()
            .collect(Collectors.toMap(ClusterMetadataManifest::getClusterUUID, ClusterMetadataManifest::getPreviousClusterUUID));
        final List<String> topLevelClusterUUIDs = validClusterManifests.stream()
            .map(ClusterMetadataManifest::getClusterUUID)
            .filter(clusterUUID -> !clusterUUIDGraph.containsValue(clusterUUID))
            .collect(Collectors.toList());

        if (topLevelClusterUUIDs.isEmpty()) {
            // This can occur only when there are no valid cluster UUIDs
            assert validClusterManifests.isEmpty() : "There are no top level cluster UUIDs even when there are valid cluster UUIDs";
            logger.info("There is no valid previous cluster UUID. All cluster UUIDs evaluated are: {}", manifestsByClusterUUID.keySet());
            return Collections.emptyList();
        }
        if (topLevelClusterUUIDs.size() > 1) {
            logger.info("Top level cluster UUIDs: {}", topLevelClusterUUIDs);
            // If the valid cluster UUIDs are more that 1, it means there was some race condition where
            // more then 2 cluster manager nodes tried to become active cluster manager and published
            // 2 cluster UUIDs which followed the same previous UUID.
            final Map<String, ClusterMetadataManifest> manifestsByClusterUUIDTrimmed = trimClusterUUIDs(
                manifestsByClusterUUID,
                topLevelClusterUUIDs,
                clusterName
            );
            if (manifestsByClusterUUID.size() == manifestsByClusterUUIDTrimmed.size()) {
                throw new IllegalStateException(
                    String.format(
                        Locale.ROOT,
                        "The system has ended into multiple valid cluster states in the remote store. "
                            + "Please check their latest manifest to decide which one you want to keep. Valid Cluster UUIDs: - %s",
                        topLevelClusterUUIDs
                    )
                );
            }
            return createClusterChain(manifestsByClusterUUIDTrimmed, clusterName);
        }
        final List<String> validChain = new ArrayList<>();
        String currentUUID = topLevelClusterUUIDs.get(0);
        while (currentUUID != null && !ClusterState.UNKNOWN_UUID.equals(currentUUID)) {
            validChain.add(currentUUID);
            // Getting the previous cluster UUID of a cluster UUID from the clusterUUID Graph
            currentUUID = clusterUUIDGraph.get(currentUUID);
        }
        logger.info("Known UUIDs found in remote store : [{}]", validChain);
        return validChain;
    }

    /**
     * This method take a map of manifests for different cluster UUIDs and removes the manifest of a cluster UUID if the latest metadata for that cluster UUID
     * is equivalent to the latest metadata of its previous UUID.
     *
     * @return Trimmed map of manifests
     */
    private Map<String, ClusterMetadataManifest> trimClusterUUIDs(
        final Map<String, ClusterMetadataManifest> latestManifestsByClusterUUID,
        final List<String> validClusterUUIDs,
        final String clusterName
    ) {
        final Map<String, ClusterMetadataManifest> trimmedUUIDs = new HashMap<>(latestManifestsByClusterUUID);
        for (String clusterUUID : validClusterUUIDs) {
            ClusterMetadataManifest currentManifest = trimmedUUIDs.get(clusterUUID);
            // Here we compare the manifest of current UUID to that of previous UUID
            // In case currentUUID's latest manifest is same as previous UUIDs latest manifest,
            // that means it was restored from previousUUID and no IndexMetadata update was performed on it.
            if (!ClusterState.UNKNOWN_UUID.equals(currentManifest.getPreviousClusterUUID())) {
                ClusterMetadataManifest previousManifest = trimmedUUIDs.get(currentManifest.getPreviousClusterUUID());
                if (isMetadataEqual(currentManifest, previousManifest, clusterName)
                    && remoteGlobalMetadataManager.isGlobalMetadataEqual(currentManifest, previousManifest, clusterName)) {
                    trimmedUUIDs.remove(clusterUUID);
                }
            }
        }
        return trimmedUUIDs;
    }

    private boolean isMetadataEqual(ClusterMetadataManifest first, ClusterMetadataManifest second, String clusterName) {
        // todo clusterName can be set as final in the constructor
        if (first.getIndices().size() != second.getIndices().size()) {
            return false;
        }
        final Map<String, UploadedIndexMetadata> secondIndices = second.getIndices()
            .stream()
            .collect(Collectors.toMap(UploadedIndexMetadata::getIndexName, Function.identity()));
        for (UploadedIndexMetadata uploadedIndexMetadata : first.getIndices()) {
            final IndexMetadata firstIndexMetadata = remoteIndexMetadataManager.getIndexMetadata(
                uploadedIndexMetadata,
                first.getClusterUUID(),
                first.getCodecVersion()
            );
            final UploadedIndexMetadata secondUploadedIndexMetadata = secondIndices.get(uploadedIndexMetadata.getIndexName());
            if (secondUploadedIndexMetadata == null) {
                return false;
            }
            final IndexMetadata secondIndexMetadata = remoteIndexMetadataManager.getIndexMetadata(
                secondUploadedIndexMetadata,
                second.getClusterUUID(),
                second.getCodecVersion()
            );
            if (firstIndexMetadata.equals(secondIndexMetadata) == false) {
                return false;
            }
        }
        return true;
    }

    private boolean isValidClusterUUID(ClusterMetadataManifest manifest) {
        return manifest.isClusterUUIDCommitted();
    }

    public void writeMetadataFailed() {
        getStats().stateFailed();
    }

    /**
     * Exception for Remote state transfer.
     */
    public static class RemoteStateTransferException extends RuntimeException {

        public RemoteStateTransferException(String errorDesc) {
            super(errorDesc);
        }

        public RemoteStateTransferException(String errorDesc, Throwable cause) {
            super(errorDesc, cause);
        }
    }

    public RemotePersistenceStats getStats() {
        return remoteStateStats;
    }
}<|MERGE_RESOLUTION|>--- conflicted
+++ resolved
@@ -51,7 +51,6 @@
 import org.opensearch.action.LatchedActionListener;
 import org.opensearch.cluster.ClusterName;
 import org.opensearch.cluster.ClusterState;
-import org.opensearch.cluster.Diff;
 import org.opensearch.cluster.DiffableUtils;
 import org.opensearch.cluster.block.ClusterBlocks;
 import org.opensearch.cluster.coordination.CoordinationMetadata;
@@ -60,16 +59,12 @@
 import org.opensearch.cluster.metadata.Metadata;
 import org.opensearch.cluster.metadata.Metadata.Custom;
 import org.opensearch.cluster.metadata.TemplatesMetadata;
-<<<<<<< HEAD
 import org.opensearch.cluster.node.DiscoveryNode;
 import org.opensearch.cluster.node.DiscoveryNodes;
 import org.opensearch.cluster.routing.IndexRoutingTable;
 import org.opensearch.cluster.routing.RoutingTable;
 import org.opensearch.cluster.routing.remote.RemoteRoutingTableService;
 import org.opensearch.cluster.service.ClusterService;
-=======
-import org.opensearch.cluster.routing.remote.RemoteRoutingTableService;
->>>>>>> 156eca34
 import org.opensearch.common.CheckedRunnable;
 import org.opensearch.common.Nullable;
 import org.opensearch.common.blobstore.BlobContainer;
@@ -108,37 +103,7 @@
 import org.opensearch.repositories.blobstore.BlobStoreRepository;
 import org.opensearch.threadpool.ThreadPool;
 
-<<<<<<< HEAD
-=======
-import java.io.Closeable;
-import java.io.IOException;
-import java.nio.charset.StandardCharsets;
-import java.util.ArrayList;
-import java.util.Base64;
-import java.util.Collections;
-import java.util.HashMap;
-import java.util.HashSet;
-import java.util.List;
-import java.util.Locale;
-import java.util.Map;
-import java.util.Objects;
-import java.util.Optional;
-import java.util.Set;
-import java.util.concurrent.CountDownLatch;
-import java.util.concurrent.TimeUnit;
-import java.util.concurrent.atomic.AtomicBoolean;
-import java.util.concurrent.atomic.AtomicReference;
-import java.util.function.Function;
-import java.util.function.LongSupplier;
-import java.util.function.Supplier;
-import java.util.stream.Collectors;
-
-import static java.util.Objects.requireNonNull;
-import static org.opensearch.gateway.PersistedClusterStateService.SLOW_WRITE_LOGGING_THRESHOLD;
-import static org.opensearch.node.remotestore.RemoteStoreNodeAttribute.isRemoteRoutingTableEnabled;
-import static org.opensearch.node.remotestore.RemoteStoreNodeAttribute.isRemoteStoreClusterStateEnabled;
-
->>>>>>> 156eca34
+
 /**
  * A Service which provides APIs to upload and download cluster metadata from remote store.
  *
@@ -150,93 +115,6 @@
 
     private static final Logger logger = LogManager.getLogger(RemoteClusterStateService.class);
 
-<<<<<<< HEAD
-=======
-    public static final TimeValue INDEX_METADATA_UPLOAD_TIMEOUT_DEFAULT = TimeValue.timeValueMillis(20000);
-
-    public static final TimeValue GLOBAL_METADATA_UPLOAD_TIMEOUT_DEFAULT = TimeValue.timeValueMillis(20000);
-
-    public static final TimeValue METADATA_MANIFEST_UPLOAD_TIMEOUT_DEFAULT = TimeValue.timeValueMillis(20000);
-
-    public static final Setting<TimeValue> INDEX_METADATA_UPLOAD_TIMEOUT_SETTING = Setting.timeSetting(
-        "cluster.remote_store.state.index_metadata.upload_timeout",
-        INDEX_METADATA_UPLOAD_TIMEOUT_DEFAULT,
-        Setting.Property.Dynamic,
-        Setting.Property.NodeScope
-    );
-
-    public static final Setting<TimeValue> GLOBAL_METADATA_UPLOAD_TIMEOUT_SETTING = Setting.timeSetting(
-        "cluster.remote_store.state.global_metadata.upload_timeout",
-        GLOBAL_METADATA_UPLOAD_TIMEOUT_DEFAULT,
-        Setting.Property.Dynamic,
-        Setting.Property.NodeScope
-    );
-
-    public static final Setting<TimeValue> METADATA_MANIFEST_UPLOAD_TIMEOUT_SETTING = Setting.timeSetting(
-        "cluster.remote_store.state.metadata_manifest.upload_timeout",
-        METADATA_MANIFEST_UPLOAD_TIMEOUT_DEFAULT,
-        Setting.Property.Dynamic,
-        Setting.Property.NodeScope
-    );
-
-    public static final ChecksumBlobStoreFormat<IndexMetadata> INDEX_METADATA_FORMAT = new ChecksumBlobStoreFormat<>(
-        "index-metadata",
-        METADATA_NAME_FORMAT,
-        IndexMetadata::fromXContent
-    );
-
-    public static final ChecksumBlobStoreFormat<Metadata> GLOBAL_METADATA_FORMAT = new ChecksumBlobStoreFormat<>(
-        "metadata",
-        METADATA_NAME_FORMAT,
-        Metadata::fromXContent
-    );
-
-    public static final ChecksumBlobStoreFormat<CoordinationMetadata> COORDINATION_METADATA_FORMAT = new ChecksumBlobStoreFormat<>(
-        "coordination",
-        METADATA_NAME_FORMAT,
-        CoordinationMetadata::fromXContent
-    );
-
-    public static final ChecksumBlobStoreFormat<Settings> SETTINGS_METADATA_FORMAT = new ChecksumBlobStoreFormat<>(
-        "settings",
-        METADATA_NAME_FORMAT,
-        Settings::fromXContent
-    );
-
-    public static final ChecksumBlobStoreFormat<TemplatesMetadata> TEMPLATES_METADATA_FORMAT = new ChecksumBlobStoreFormat<>(
-        "templates",
-        METADATA_NAME_FORMAT,
-        TemplatesMetadata::fromXContent
-    );
-
-    public static final ChecksumBlobStoreFormat<Metadata.Custom> CUSTOM_METADATA_FORMAT = new ChecksumBlobStoreFormat<>(
-        "custom",
-        METADATA_NAME_FORMAT,
-        null // no need of reader here, as this object is only used to write/serialize the object
-    );
-
-    /**
-     * Manifest format compatible with older codec v0, where codec version was missing.
-     */
-    public static final ChecksumBlobStoreFormat<ClusterMetadataManifest> CLUSTER_METADATA_MANIFEST_FORMAT_V0 =
-        new ChecksumBlobStoreFormat<>("cluster-metadata-manifest", METADATA_MANIFEST_NAME_FORMAT, ClusterMetadataManifest::fromXContentV0);
-
-    /**
-     * Manifest format compatible with older codec v1, where codec versions/global metadata was introduced.
-     */
-    public static final ChecksumBlobStoreFormat<ClusterMetadataManifest> CLUSTER_METADATA_MANIFEST_FORMAT_V1 =
-        new ChecksumBlobStoreFormat<>("cluster-metadata-manifest", METADATA_MANIFEST_NAME_FORMAT, ClusterMetadataManifest::fromXContentV1);
-
-    /**
-     * Manifest format compatible with codec v2, where global metadata file is replaced with multiple metadata attribute files
-     */
-    public static final ChecksumBlobStoreFormat<ClusterMetadataManifest> CLUSTER_METADATA_MANIFEST_FORMAT = new ChecksumBlobStoreFormat<>(
-        "cluster-metadata-manifest",
-        METADATA_MANIFEST_NAME_FORMAT,
-        ClusterMetadataManifest::fromXContent
-    );
-
->>>>>>> 156eca34
     /**
      * Used to specify if cluster state metadata should be published to remote store
      */
@@ -264,12 +142,8 @@
     private final ThreadPool threadpool;
     private final List<IndexMetadataUploadListener> indexMetadataUploadListeners;
     private BlobStoreRepository blobStoreRepository;
-<<<<<<< HEAD
-    private RemoteRoutingTableService remoteRoutingTableService;
-=======
     private BlobStoreTransferService blobStoreTransferService;
     private Optional<RemoteRoutingTableService> remoteRoutingTableService;
->>>>>>> 156eca34
     private volatile TimeValue slowWriteLoggingThreshold;
 
     private final RemotePersistenceStats remoteStateStats;
@@ -279,7 +153,6 @@
     private RemoteClusterStateAttributesManager remoteClusterStateAttributesManager;
     private RemoteManifestManager remoteManifestManager;
     private ClusterSettings clusterSettings;
-    private BlobStoreTransferService blobStoreTransferService;
     private final String CLUSTER_STATE_UPLOAD_TIME_LOG_STRING = "writing cluster state for version [{}] took [{}ms]";
     private final String METADATA_UPDATE_LOG_STRING = "wrote metadata for [{}] indices and skipped [{}] unchanged "
         + "indices, coordination metadata updated : [{}], settings metadata updated : [{}], templates metadata "
@@ -324,22 +197,10 @@
         this.remoteStateReadTimeout = clusterSettings.get(REMOTE_STATE_READ_TIMEOUT_SETTING);
         clusterSettings.addSettingsUpdateConsumer(REMOTE_STATE_READ_TIMEOUT_SETTING, this::setRemoteClusterStateEnabled);
         this.remoteStateStats = new RemotePersistenceStats();
-<<<<<<< HEAD
-=======
-        this.indexMetadataUploadListeners = indexMetadataUploadListeners;
+
         this.remoteRoutingTableService = isRemoteRoutingTableEnabled(settings)
-            ? Optional.of(new RemoteRoutingTableService(repositoriesService, settings))
+            ? Optional.of(new RemoteRoutingTableService(repositoriesService, settings, threadPool))
             : Optional.empty();
-    }
->>>>>>> 156eca34
-
-        if (isRemoteRoutingTableEnabled(settings)) {
-            this.remoteRoutingTableService = new RemoteRoutingTableService(repositoriesService,
-                settings, threadPool);
-            logger.info("REMOTE ROUTING ENABLED");
-        } else {
-            logger.info("REMOTE ROUTING DISABLED");
-        }
         this.lastCleanupAttemptState = 0;
         this.isClusterManagerNode = DiscoveryNode.isClusterManagerNode(settings);
         this.remoteClusterStateCleanupManager = new RemoteClusterStateCleanupManager(this, clusterService);
@@ -438,6 +299,7 @@
             // remove all the customs which are present currently
             customsToBeDeletedFromRemote.remove(custom);
         }
+
         final Map<String, IndexMetadata> indicesToBeDeletedFromRemote = new HashMap<>(previousClusterState.metadata().indices());
         for (final String custom : clusterState.customs().keySet()) {
             // remove all the custom which are present currently
@@ -532,8 +394,8 @@
         clusterStateCustomsToBeDeleted.keySet().forEach(allUploadedCustomMap::remove);
 
         List<ClusterMetadataManifest.UploadedIndexMetadata> allUploadedIndicesRouting = new ArrayList<>();
-        if (remoteRoutingTableService != null) {
-            allUploadedIndicesRouting = remoteRoutingTableService.getAllUploadedIndicesRouting(previousManifest,
+        if (remoteRoutingTableService.isPresent()) {
+            allUploadedIndicesRouting = remoteRoutingTableService.get().getAllUploadedIndicesRouting(previousManifest,
                 uploadedMetadataResults.uploadedIndicesRoutingMetadata, indicesToBeDeletedFromRemote.keySet());
         }
 
@@ -599,8 +461,6 @@
         );
         if (durationMillis >= slowWriteLoggingThreshold.getMillis()) {
             logger.warn(
-                "{} which is above the warn threshold of [{}]; {}",
-                clusterStateUploadTimeMessage,
                 "writing cluster state took [{}ms] which is above the warn threshold of [{}]; "
                     + "wrote  metadata for [{}] indices and skipped [{}] unchanged indices, coordination metadata updated : [{}], "
                     + "settings metadata updated : [{}], templates metadata updated : [{}], custom metadata updated : [{}]",
@@ -650,7 +510,8 @@
         int totalUploadTasks =
             indexToUpload.size() + indexMetadataUploadListeners.size() + customToUpload.size() + (uploadCoordinationMetadata ? 1 : 0) + (uploadSettingsMetadata
                 ? 1 : 0) + (uploadTemplateMetadata ? 1 : 0) + (uploadDiscoveryNodes ? 1 : 0) + (uploadClusterBlock ? 1 : 0) + indicesRoutingToUpload.size() +
-                (uploadTransientSettingMetadata ? 1 : 0) + clusterStateCustomToUpload.size() + (uploadHashesOfConsistentSettings ? 1 : 0);
+                (uploadTransientSettingMetadata ? 1 : 0) + clusterStateCustomToUpload.size();
+        // + (uploadHashesOfConsistentSettings ? 1 : 0);
         CountDownLatch latch = new CountDownLatch(totalUploadTasks);
         Map<String, CheckedRunnable<IOException>> uploadTasks = new ConcurrentHashMap<>(totalUploadTasks);
         Map<String, ClusterMetadataManifest.UploadedMetadata> results = new ConcurrentHashMap<>(totalUploadTasks);
@@ -740,18 +601,18 @@
                 )
             );
         }
-        if (uploadHashesOfConsistentSettings) {
-            uploadTasks.put(
-                HASHES_OF_CONSISTENT_SETTINGS,
-                remoteGlobalMetadataManager.getAsyncMetadataWriteAction(
-                    new DiffableStringMap(clusterState.metadata().hashesOfConsistentSettings()),
-                    clusterState.metadata().version(),
-                    clusterState.metadata().clusterUUID(),
-                    listener,
-                    null
-                )
-            );
-        }
+//        if (uploadHashesOfConsistentSettings) {
+//            uploadTasks.put(
+//                HASHES_OF_CONSISTENT_SETTINGS,
+//                remoteGlobalMetadataManager.getAsyncMetadataWriteAction(
+//                    new DiffableStringMap(clusterState.metadata().hashesOfConsistentSettings()),
+//                    clusterState.metadata().version(),
+//                    clusterState.metadata().clusterUUID(),
+//                    listener,
+//                    null
+//                )
+//            );
+//        }
         customToUpload.forEach((key, value) -> {
             String customComponent = String.join(CUSTOM_DELIMITER, CUSTOM_METADATA, key);
             uploadTasks.put(
@@ -787,7 +648,7 @@
             try {
                 uploadTasks.put(
                     indexRoutingTable.getIndex().getName() + "--indexRouting",
-                    remoteRoutingTableService.getIndexRoutingAsyncAction(clusterState, indexRoutingTable, listener)
+                    remoteRoutingTableService.get().getIndexRoutingAsyncAction(clusterState, indexRoutingTable, listener)
                 );
             } catch (IOException e) {
                 e.printStackTrace();
@@ -998,13 +859,8 @@
         if (blobStoreRepository != null) {
             IOUtils.close(blobStoreRepository);
         }
-<<<<<<< HEAD
-        if (this.remoteRoutingTableService != null) {
-            this.remoteRoutingTableService.close();
-=======
         if (this.remoteRoutingTableService.isPresent()) {
             this.remoteRoutingTableService.get().close();
->>>>>>> 156eca34
         }
     }
 
@@ -1017,95 +873,7 @@
         final Repository repository = repositoriesService.get().repository(remoteStoreRepo);
         assert repository instanceof BlobStoreRepository : "Repository should be instance of BlobStoreRepository";
         blobStoreRepository = (BlobStoreRepository) repository;
-<<<<<<< HEAD
-        if (this.remoteRoutingTableService != null) {
-            this.remoteRoutingTableService.start();
-=======
         this.remoteRoutingTableService.ifPresent(RemoteRoutingTableService::start);
-    }
-
-    private ClusterMetadataManifest uploadManifest(
-        ClusterState clusterState,
-        List<UploadedIndexMetadata> uploadedIndexMetadata,
-        String previousClusterUUID,
-        UploadedMetadataAttribute uploadedCoordinationMetadata,
-        UploadedMetadataAttribute uploadedSettingsMetadata,
-        UploadedMetadataAttribute uploadedTemplatesMetadata,
-        Map<String, UploadedMetadataAttribute> uploadedCustomMetadataMap,
-        boolean committed
-    ) throws IOException {
-        synchronized (this) {
-            final String manifestFileName = getManifestFileName(
-                clusterState.term(),
-                clusterState.version(),
-                committed,
-                MANIFEST_CURRENT_CODEC_VERSION
-            );
-            final ClusterMetadataManifest manifest = new ClusterMetadataManifest(
-                clusterState.term(),
-                clusterState.getVersion(),
-                clusterState.metadata().clusterUUID(),
-                clusterState.stateUUID(),
-                Version.CURRENT,
-                nodeId,
-                committed,
-                MANIFEST_CURRENT_CODEC_VERSION,
-                null,
-                uploadedIndexMetadata,
-                previousClusterUUID,
-                clusterState.metadata().clusterUUIDCommitted(),
-                uploadedCoordinationMetadata,
-                uploadedSettingsMetadata,
-                uploadedTemplatesMetadata,
-                uploadedCustomMetadataMap
-            );
-            writeMetadataManifest(clusterState.getClusterName().value(), clusterState.metadata().clusterUUID(), manifest, manifestFileName);
-            return manifest;
-        }
-    }
-
-    private void writeMetadataManifest(String clusterName, String clusterUUID, ClusterMetadataManifest uploadManifest, String fileName)
-        throws IOException {
-        AtomicReference<String> result = new AtomicReference<String>();
-        AtomicReference<Exception> exceptionReference = new AtomicReference<Exception>();
-
-        final BlobContainer metadataManifestContainer = manifestContainer(clusterName, clusterUUID);
-
-        // latch to wait until upload is not finished
-        CountDownLatch latch = new CountDownLatch(1);
-
-        LatchedActionListener completionListener = new LatchedActionListener<>(ActionListener.wrap(resp -> {
-            logger.trace(String.format(Locale.ROOT, "Manifest file uploaded successfully."));
-        }, ex -> { exceptionReference.set(ex); }), latch);
-
-        getClusterMetadataManifestBlobStoreFormat(fileName).writeAsyncWithUrgentPriority(
-            uploadManifest,
-            metadataManifestContainer,
-            fileName,
-            blobStoreRepository.getCompressor(),
-            completionListener,
-            FORMAT_PARAMS
-        );
-
-        try {
-            if (latch.await(getMetadataManifestUploadTimeout().millis(), TimeUnit.MILLISECONDS) == false) {
-                RemoteStateTransferException ex = new RemoteStateTransferException(
-                    String.format(Locale.ROOT, "Timed out waiting for transfer of manifest file to complete")
-                );
-                throw ex;
-            }
-        } catch (InterruptedException ex) {
-            RemoteStateTransferException exception = new RemoteStateTransferException(
-                String.format(Locale.ROOT, "Timed out waiting for transfer of manifest file to complete - %s"),
-                ex
-            );
-            Thread.currentThread().interrupt();
-            throw exception;
-        }
-        if (exceptionReference.get() != null) {
-            throw new RemoteStateTransferException(exceptionReference.get().getMessage(), exceptionReference.get());
->>>>>>> 156eca34
-        }
         String clusterName = ClusterName.CLUSTER_NAME_SETTING.get(settings).value();
         RemoteWritableEntityStore<Metadata, RemoteGlobalMetadata> globalMetadataBlobStore = new RemoteClusterStateBlobStore<>(getBlobStoreTransferService(),
             blobStoreRepository, clusterName, threadpool, ThreadPool.Names.GENERIC);
@@ -1149,8 +917,8 @@
         this.slowWriteLoggingThreshold = slowWriteLoggingThreshold;
     }
 
-    //Package private for unit test
-    RemoteRoutingTableService getRemoteRoutingTableService() {
+    // Package private for unit test
+    Optional<RemoteRoutingTableService> getRemoteRoutingTableService() {
         return this.remoteRoutingTableService;
     }
 
@@ -1174,7 +942,6 @@
      * @return {@link IndexMetadata}
      */
     public ClusterState getLatestClusterState(String clusterName, String clusterUUID, boolean includeEphemeral) throws IOException {
-        start();
         Optional<ClusterMetadataManifest> clusterMetadataManifest = remoteManifestManager.getLatestClusterMetadataManifest(
             clusterName,
             clusterUUID
@@ -1188,7 +955,6 @@
         return getClusterStateForManifest(clusterName, clusterMetadataManifest.get(), nodeId, includeEphemeral);
     }
 
-<<<<<<< HEAD
     private ClusterState readClusterStateInParallel(
         ClusterState previousState,
         ClusterMetadataManifest manifest,
@@ -1229,45 +995,6 @@
                 }
             ),
             latch
-=======
-    public TimeValue getGlobalMetadataUploadTimeout() {
-        return this.globalMetadataUploadTimeout;
-    }
-
-    public TimeValue getMetadataManifestUploadTimeout() {
-        return this.metadataManifestUploadTimeout;
-    }
-
-    // Package private for unit test
-    Optional<RemoteRoutingTableService> getRemoteRoutingTableService() {
-        return this.remoteRoutingTableService;
-    }
-
-    static String getManifestFileName(long term, long version, boolean committed, int codecVersion) {
-        // 123456789012_test-cluster/cluster-state/dsgYj10Nkso7/manifest/manifest__<inverted_term>__<inverted_version>__C/P__<inverted__timestamp>__<codec_version>
-        return String.join(
-            DELIMITER,
-            MANIFEST_PATH_TOKEN,
-            RemoteStoreUtils.invertLong(term),
-            RemoteStoreUtils.invertLong(version),
-            (committed ? "C" : "P"), // C for committed and P for published
-            RemoteStoreUtils.invertLong(System.currentTimeMillis()),
-            String.valueOf(codecVersion) // Keep the codec version at last place only, during read we reads last place to
-            // determine codec version.
-        );
-    }
-
-    static String indexMetadataFileName(IndexMetadata indexMetadata) {
-        // 123456789012_test-cluster/cluster-state/dsgYj10Nkso7/index/<index_UUID>/metadata__<inverted_index_metadata_version>__<inverted__timestamp>__<codec
-        // version>
-        return String.join(
-            DELIMITER,
-            METADATA_FILE_PREFIX,
-            RemoteStoreUtils.invertLong(indexMetadata.getVersion()),
-            RemoteStoreUtils.invertLong(System.currentTimeMillis()),
-            String.valueOf(INDEX_METADATA_CURRENT_CODEC_VERSION) // Keep the codec version at last place only, during read we reads last
-            // place to determine codec version.
->>>>>>> 156eca34
         );
 
         for (UploadedIndexMetadata indexMetadata : indicesToRead) {
@@ -1296,7 +1023,7 @@
 
         for (UploadedIndexMetadata indexRouting : indicesRoutingToRead) {
             asyncMetadataReadActions.add(
-                remoteRoutingTableService.getAsyncIndexMetadataReadAction(
+                remoteRoutingTableService.get().getAsyncIndexMetadataReadAction(
                     indexRouting.getUploadedFilename(),
                     new Index(indexRouting.getIndexName(), indexRouting.getIndexUUID()),
                     routingTableLatchedActionListener
@@ -1469,6 +1196,7 @@
                     break;
                 case HASHES_OF_CONSISTENT_SETTINGS:
                     metadataBuilder.hashesOfConsistentSettings((DiffableStringMap) remoteReadResult.getObj());
+                    break;
                 case CLUSTER_STATE_ATTRIBUTE:
                     if (remoteReadResult.getComponentName().equals(DISCOVERY_NODES)) {
                         discoveryNodesBuilder.set(DiscoveryNodes.builder((DiscoveryNodes) remoteReadResult.getObj()));
@@ -1533,7 +1261,7 @@
             return uploadedIndexMetadataOptional.get();
         }).collect(Collectors.toList());
 
-        List<UploadedIndexMetadata> updatedIndexRouting = remoteRoutingTableService.getUpdatedIndexRoutingTableMetadata(diff.getIndicesRoutingUpdated(),
+        List<UploadedIndexMetadata> updatedIndexRouting = remoteRoutingTableService.get().getUpdatedIndexRoutingTableMetadata(diff.getIndicesRoutingUpdated(),
             manifest.getIndicesRouting());
 
         Map<String, UploadedMetadataAttribute> updatedCustomMetadata = new HashMap<>();
@@ -1653,6 +1381,22 @@
         return Collections.unmodifiableSet(clusterUUIDMetadata.keySet());
     }
 
+    private Map<String, ClusterMetadataManifest> getLatestManifestForAllClusterUUIDs(String clusterName, Set<String> clusterUUIDs) {
+        Map<String, ClusterMetadataManifest> manifestsByClusterUUID = new HashMap<>();
+        for (String clusterUUID : clusterUUIDs) {
+            try {
+                Optional<ClusterMetadataManifest> manifest = getLatestClusterMetadataManifest(clusterName, clusterUUID);
+                manifest.ifPresent(clusterMetadataManifest -> manifestsByClusterUUID.put(clusterUUID, clusterMetadataManifest));
+            } catch (Exception e) {
+                throw new IllegalStateException(
+                    String.format(Locale.ROOT, "Exception in fetching manifest for clusterUUID: %s", clusterUUID),
+                    e
+                );
+            }
+        }
+        return manifestsByClusterUUID;
+    }
+
     /**
      * This method creates a valid cluster UUID chain.
      *
@@ -1711,8 +1455,9 @@
     }
 
     /**
-     * This method take a map of manifests for different cluster UUIDs and removes the manifest of a cluster UUID if the latest metadata for that cluster UUID
-     * is equivalent to the latest metadata of its previous UUID.
+     * This method take a map of manifests for different cluster UUIDs and removes the
+     * manifest of a cluster UUID if the latest metadata for that cluster UUID is equivalent
+     * to the latest metadata of its previous UUID.
      *
      * @return Trimmed map of manifests
      */
