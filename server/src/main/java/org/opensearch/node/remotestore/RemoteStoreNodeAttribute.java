/*
 * SPDX-License-Identifier: Apache-2.0
 *
 * The OpenSearch Contributors require contributions made to
 * this file be licensed under the Apache-2.0 license or a
 * compatible open source license.
 */

package org.opensearch.node.remotestore;

import org.opensearch.cluster.metadata.CryptoMetadata;
import org.opensearch.cluster.metadata.RepositoriesMetadata;
import org.opensearch.cluster.metadata.RepositoryMetadata;
import org.opensearch.cluster.node.DiscoveryNode;
import org.opensearch.cluster.routing.remote.RemoteRoutingTableService;
import org.opensearch.common.settings.Settings;
import org.opensearch.common.util.FeatureFlags;
import org.opensearch.gateway.remote.RemoteClusterStateService;
import org.opensearch.node.Node;
import org.opensearch.repositories.blobstore.BlobStoreRepository;

import java.util.ArrayList;
import java.util.HashMap;
import java.util.HashSet;
import java.util.Iterator;
import java.util.List;
import java.util.Locale;
import java.util.Map;
import java.util.Objects;
import java.util.Set;
import java.util.stream.Collectors;

<<<<<<< HEAD
import static org.opensearch.common.util.FeatureFlags.REMOTE_ROUTING_TABLE_EXPERIMENTAL;
=======
import static org.opensearch.common.util.FeatureFlags.REMOTE_PUBLICATION_EXPERIMENTAL;
>>>>>>> 156eca34

/**
 * This is an abstraction for validating and storing information specific to remote backed storage nodes.
 *
 * @opensearch.internal
 */
public class RemoteStoreNodeAttribute {

    public static final String REMOTE_STORE_NODE_ATTRIBUTE_KEY_PREFIX = "remote_store";
    public static final String REMOTE_STORE_SEGMENT_REPOSITORY_NAME_ATTRIBUTE_KEY = "remote_store.segment.repository";
    public static final String REMOTE_STORE_TRANSLOG_REPOSITORY_NAME_ATTRIBUTE_KEY = "remote_store.translog.repository";
    public static final String REMOTE_STORE_CLUSTER_STATE_REPOSITORY_NAME_ATTRIBUTE_KEY = "remote_store.state.repository";
    public static final String REMOTE_STORE_REPOSITORY_TYPE_ATTRIBUTE_KEY_FORMAT = "remote_store.repository.%s.type";
    public static final String REMOTE_STORE_REPOSITORY_CRYPTO_ATTRIBUTE_KEY_FORMAT = "remote_store.repository.%s."
        + CryptoMetadata.CRYPTO_METADATA_KEY;
    public static final String REMOTE_STORE_REPOSITORY_CRYPTO_SETTINGS_PREFIX = REMOTE_STORE_REPOSITORY_CRYPTO_ATTRIBUTE_KEY_FORMAT
        + "."
        + CryptoMetadata.SETTINGS_KEY;
    public static final String REMOTE_STORE_REPOSITORY_SETTINGS_ATTRIBUTE_KEY_PREFIX = "remote_store.repository.%s.settings.";
<<<<<<< HEAD
    public static final String REMOTE_STORE_ROUTING_TABLE_REPOSITORY_NAME_ATTRIBUTE_KEY = "remote_store.routing.repository";
=======
    public static final String REMOTE_STORE_ROUTING_TABLE_REPOSITORY_NAME_ATTRIBUTE_KEY = "remote_store.routing_table.repository";
>>>>>>> 156eca34

    private final RepositoriesMetadata repositoriesMetadata;

    public static List<String> SUPPORTED_DATA_REPO_NAME_ATTRIBUTES = List.of(
        REMOTE_STORE_SEGMENT_REPOSITORY_NAME_ATTRIBUTE_KEY,
        REMOTE_STORE_TRANSLOG_REPOSITORY_NAME_ATTRIBUTE_KEY
    );

    /**
     * Creates a new {@link RemoteStoreNodeAttribute}
     */
    public RemoteStoreNodeAttribute(DiscoveryNode node) {
        this.repositoriesMetadata = buildRepositoriesMetadata(node);
    }

    private String validateAttributeNonNull(DiscoveryNode node, String attributeKey) {
        String attributeValue = node.getAttributes().get(attributeKey);
        if (attributeValue == null || attributeValue.isEmpty()) {
            throw new IllegalStateException("joining node [" + node + "] doesn't have the node attribute [" + attributeKey + "]");
        }

        return attributeValue;
    }

    private CryptoMetadata buildCryptoMetadata(DiscoveryNode node, String repositoryName) {
        String metadataKey = String.format(Locale.getDefault(), REMOTE_STORE_REPOSITORY_CRYPTO_ATTRIBUTE_KEY_FORMAT, repositoryName);
        boolean isRepoEncrypted = node.getAttributes().keySet().stream().anyMatch(key -> key.startsWith(metadataKey));
        if (isRepoEncrypted == false) {
            return null;
        }

        String keyProviderName = validateAttributeNonNull(node, metadataKey + "." + CryptoMetadata.KEY_PROVIDER_NAME_KEY);
        String keyProviderType = validateAttributeNonNull(node, metadataKey + "." + CryptoMetadata.KEY_PROVIDER_TYPE_KEY);

        String settingsAttributeKeyPrefix = String.format(
            Locale.getDefault(),
            REMOTE_STORE_REPOSITORY_CRYPTO_SETTINGS_PREFIX,
            repositoryName
        );

        Map<String, String> settingsMap = node.getAttributes()
            .keySet()
            .stream()
            .filter(key -> key.startsWith(settingsAttributeKeyPrefix))
            .collect(Collectors.toMap(key -> key.replace(settingsAttributeKeyPrefix + ".", ""), key -> node.getAttributes().get(key)));

        Settings.Builder settings = Settings.builder();
        settingsMap.forEach(settings::put);

        return new CryptoMetadata(keyProviderName, keyProviderType, settings.build());
    }

    private Map<String, String> validateSettingsAttributesNonNull(DiscoveryNode node, String repositoryName) {
        String settingsAttributeKeyPrefix = String.format(
            Locale.getDefault(),
            REMOTE_STORE_REPOSITORY_SETTINGS_ATTRIBUTE_KEY_PREFIX,
            repositoryName
        );
        Map<String, String> settingsMap = node.getAttributes()
            .keySet()
            .stream()
            .filter(key -> key.startsWith(settingsAttributeKeyPrefix))
            .collect(Collectors.toMap(key -> key.replace(settingsAttributeKeyPrefix, ""), key -> validateAttributeNonNull(node, key)));

//        if (settingsMap.isEmpty()) {
//            throw new IllegalStateException(
//                "joining node [" + node + "] doesn't have settings attribute for [" + repositoryName + "] repository"
//            );
//        }

        return settingsMap;
    }

    private RepositoryMetadata buildRepositoryMetadata(DiscoveryNode node, String name) {
        String type = validateAttributeNonNull(
            node,
            String.format(Locale.getDefault(), REMOTE_STORE_REPOSITORY_TYPE_ATTRIBUTE_KEY_FORMAT, name)
        );
        Map<String, String> settingsMap = validateSettingsAttributesNonNull(node, name);

        Settings.Builder settings = Settings.builder();
        settingsMap.forEach(settings::put);

        CryptoMetadata cryptoMetadata = buildCryptoMetadata(node, name);

        // Repository metadata built here will always be for a system repository.
        settings.put(BlobStoreRepository.SYSTEM_REPOSITORY_SETTING.getKey(), true);

        return new RepositoryMetadata(name, type, settings.build(), cryptoMetadata);
    }

    private RepositoriesMetadata buildRepositoriesMetadata(DiscoveryNode node) {
        Set<String> repositoryNames = getValidatedRepositoryNames(node);
        List<RepositoryMetadata> repositoryMetadataList = new ArrayList<>();

        for (String repositoryName : repositoryNames) {
            repositoryMetadataList.add(buildRepositoryMetadata(node, repositoryName));
        }

        return new RepositoriesMetadata(repositoryMetadataList);
    }

    private Set<String> getValidatedRepositoryNames(DiscoveryNode node) {
        Set<String> repositoryNames = new HashSet<>();
        if (node.getAttributes().containsKey(REMOTE_STORE_SEGMENT_REPOSITORY_NAME_ATTRIBUTE_KEY)
            || node.getAttributes().containsKey(REMOTE_STORE_TRANSLOG_REPOSITORY_NAME_ATTRIBUTE_KEY)) {
            repositoryNames.add(validateAttributeNonNull(node, REMOTE_STORE_SEGMENT_REPOSITORY_NAME_ATTRIBUTE_KEY));
            repositoryNames.add(validateAttributeNonNull(node, REMOTE_STORE_TRANSLOG_REPOSITORY_NAME_ATTRIBUTE_KEY));
            repositoryNames.add(validateAttributeNonNull(node, REMOTE_STORE_CLUSTER_STATE_REPOSITORY_NAME_ATTRIBUTE_KEY));
        } else if (node.getAttributes().containsKey(REMOTE_STORE_CLUSTER_STATE_REPOSITORY_NAME_ATTRIBUTE_KEY)) {
            repositoryNames.add(validateAttributeNonNull(node, REMOTE_STORE_CLUSTER_STATE_REPOSITORY_NAME_ATTRIBUTE_KEY));
        }
<<<<<<< HEAD
        if (node.getAttributes().containsKey(REMOTE_STORE_ROUTING_TABLE_REPOSITORY_NAME_ATTRIBUTE_KEY)){
=======
        if (node.getAttributes().containsKey(REMOTE_STORE_ROUTING_TABLE_REPOSITORY_NAME_ATTRIBUTE_KEY)) {
>>>>>>> 156eca34
            repositoryNames.add(validateAttributeNonNull(node, REMOTE_STORE_ROUTING_TABLE_REPOSITORY_NAME_ATTRIBUTE_KEY));
        }

        return repositoryNames;
    }

    public static boolean isRemoteStoreAttributePresent(Settings settings) {
        return settings.getByPrefix(Node.NODE_ATTRIBUTES.getKey() + REMOTE_STORE_NODE_ATTRIBUTE_KEY_PREFIX).isEmpty() == false;
    }

    public static boolean isRemoteDataAttributePresent(Settings settings) {
        return settings.getByPrefix(Node.NODE_ATTRIBUTES.getKey() + REMOTE_STORE_SEGMENT_REPOSITORY_NAME_ATTRIBUTE_KEY).isEmpty() == false
            || settings.getByPrefix(Node.NODE_ATTRIBUTES.getKey() + REMOTE_STORE_TRANSLOG_REPOSITORY_NAME_ATTRIBUTE_KEY).isEmpty() == false;
    }

    public static boolean isRemoteClusterStateAttributePresent(Settings settings) {
        return settings.getByPrefix(Node.NODE_ATTRIBUTES.getKey() + REMOTE_STORE_CLUSTER_STATE_REPOSITORY_NAME_ATTRIBUTE_KEY)
            .isEmpty() == false;
    }

    public static String getRemoteStoreSegmentRepo(Settings settings) {
        return settings.get(Node.NODE_ATTRIBUTES.getKey() + RemoteStoreNodeAttribute.REMOTE_STORE_SEGMENT_REPOSITORY_NAME_ATTRIBUTE_KEY);
    }

    public static String getRemoteStoreTranslogRepo(Settings settings) {
        return settings.get(Node.NODE_ATTRIBUTES.getKey() + RemoteStoreNodeAttribute.REMOTE_STORE_TRANSLOG_REPOSITORY_NAME_ATTRIBUTE_KEY);
    }

    public static boolean isRemoteStoreClusterStateEnabled(Settings settings) {
        return RemoteClusterStateService.REMOTE_CLUSTER_STATE_ENABLED_SETTING.get(settings)
            && isRemoteClusterStateAttributePresent(settings);
    }

<<<<<<< HEAD
    public static boolean isRemoteRoutingTableAttributePresent(Settings settings) {
=======
    private static boolean isRemoteRoutingTableAttributePresent(Settings settings) {
>>>>>>> 156eca34
        return settings.getByPrefix(Node.NODE_ATTRIBUTES.getKey() + REMOTE_STORE_ROUTING_TABLE_REPOSITORY_NAME_ATTRIBUTE_KEY)
            .isEmpty() == false;
    }

    public static boolean isRemoteRoutingTableEnabled(Settings settings) {
<<<<<<< HEAD
        assert FeatureFlags.isEnabled(REMOTE_ROUTING_TABLE_EXPERIMENTAL) == true;
        assert RemoteRoutingTableService.REMOTE_ROUTING_TABLE_ENABLED_SETTING.get(settings) == true;
        assert isRemoteRoutingTableAttributePresent(settings) == true;
        return FeatureFlags.isEnabled(REMOTE_ROUTING_TABLE_EXPERIMENTAL) && RemoteRoutingTableService.REMOTE_ROUTING_TABLE_ENABLED_SETTING.get(settings)
            && isRemoteRoutingTableAttributePresent(settings);
=======
        return FeatureFlags.isEnabled(REMOTE_PUBLICATION_EXPERIMENTAL) && isRemoteRoutingTableAttributePresent(settings);
>>>>>>> 156eca34
    }

    public RepositoriesMetadata getRepositoriesMetadata() {
        return this.repositoriesMetadata;
    }

    /**
     * Return {@link Map} of all the supported data repo names listed on {@link RemoteStoreNodeAttribute#SUPPORTED_DATA_REPO_NAME_ATTRIBUTES}
     *
     * @param node Node to fetch attributes from
     * @return {@link Map} of all remote store data repo attribute keys and their values
     */
    public static Map<String, String> getDataRepoNames(DiscoveryNode node) {
        assert remoteDataAttributesPresent(node.getAttributes());
        Map<String, String> dataRepoNames = new HashMap<>();
        for (String supportedRepoAttribute : SUPPORTED_DATA_REPO_NAME_ATTRIBUTES) {
            dataRepoNames.put(supportedRepoAttribute, node.getAttributes().get(supportedRepoAttribute));
        }
        return dataRepoNames;
    }

    private static boolean remoteDataAttributesPresent(Map<String, String> nodeAttrs) {
        for (String supportedRepoAttributes : SUPPORTED_DATA_REPO_NAME_ATTRIBUTES) {
            if (nodeAttrs.get(supportedRepoAttributes) == null || nodeAttrs.get(supportedRepoAttributes).isEmpty()) {
                return false;
            }
        }
        return true;
    }

    @Override
    public int hashCode() {
        // The hashCode is generated by computing the hash of all the repositoryMetadata present in
        // repositoriesMetadata without generation. Below is the modified list hashCode generation logic.

        int hashCode = 1;
        Iterator iterator = this.repositoriesMetadata.repositories().iterator();
        while (iterator.hasNext()) {
            RepositoryMetadata repositoryMetadata = (RepositoryMetadata) iterator.next();
            hashCode = 31 * hashCode + (repositoryMetadata == null
                ? 0
                : Objects.hash(repositoryMetadata.name(), repositoryMetadata.type(), repositoryMetadata.settings()));
        }
        return hashCode;
    }

    /**
     * Checks if 2 instances are equal, with option to skip check for a list of repos.
     * *
     * @param o other instance
     * @param reposToSkip list of repos to skip check for equality
     * @return {@code true} iff both instances are equal, not including the repositories in both instances if they are part of reposToSkip.
     */
    public boolean equalsWithRepoSkip(Object o, List<String> reposToSkip) {
        if (this == o) return true;
        if (o == null || getClass() != o.getClass()) return false;

        RemoteStoreNodeAttribute that = (RemoteStoreNodeAttribute) o;
        return this.getRepositoriesMetadata().equalsIgnoreGenerationsWithRepoSkip(that.getRepositoriesMetadata(), reposToSkip);
    }

    @Override
    public boolean equals(Object o) {
        if (this == o) return true;
        if (o == null || getClass() != o.getClass()) return false;

        RemoteStoreNodeAttribute that = (RemoteStoreNodeAttribute) o;

        return this.getRepositoriesMetadata().equalsIgnoreGenerations(that.getRepositoriesMetadata());
    }

    @Override
    public String toString() {
        StringBuilder sb = new StringBuilder();
        sb.append('{').append(this.repositoriesMetadata).append('}');
        return super.toString();
    }
}<|MERGE_RESOLUTION|>--- conflicted
+++ resolved
@@ -30,11 +30,7 @@
 import java.util.Set;
 import java.util.stream.Collectors;
 
-<<<<<<< HEAD
-import static org.opensearch.common.util.FeatureFlags.REMOTE_ROUTING_TABLE_EXPERIMENTAL;
-=======
 import static org.opensearch.common.util.FeatureFlags.REMOTE_PUBLICATION_EXPERIMENTAL;
->>>>>>> 156eca34
 
 /**
  * This is an abstraction for validating and storing information specific to remote backed storage nodes.
@@ -54,11 +50,7 @@
         + "."
         + CryptoMetadata.SETTINGS_KEY;
     public static final String REMOTE_STORE_REPOSITORY_SETTINGS_ATTRIBUTE_KEY_PREFIX = "remote_store.repository.%s.settings.";
-<<<<<<< HEAD
-    public static final String REMOTE_STORE_ROUTING_TABLE_REPOSITORY_NAME_ATTRIBUTE_KEY = "remote_store.routing.repository";
-=======
     public static final String REMOTE_STORE_ROUTING_TABLE_REPOSITORY_NAME_ATTRIBUTE_KEY = "remote_store.routing_table.repository";
->>>>>>> 156eca34
 
     private final RepositoriesMetadata repositoriesMetadata;
 
@@ -123,11 +115,11 @@
             .filter(key -> key.startsWith(settingsAttributeKeyPrefix))
             .collect(Collectors.toMap(key -> key.replace(settingsAttributeKeyPrefix, ""), key -> validateAttributeNonNull(node, key)));
 
-//        if (settingsMap.isEmpty()) {
-//            throw new IllegalStateException(
-//                "joining node [" + node + "] doesn't have settings attribute for [" + repositoryName + "] repository"
-//            );
-//        }
+        if (settingsMap.isEmpty()) {
+            throw new IllegalStateException(
+                "joining node [" + node + "] doesn't have settings attribute for [" + repositoryName + "] repository"
+            );
+        }
 
         return settingsMap;
     }
@@ -171,11 +163,7 @@
         } else if (node.getAttributes().containsKey(REMOTE_STORE_CLUSTER_STATE_REPOSITORY_NAME_ATTRIBUTE_KEY)) {
             repositoryNames.add(validateAttributeNonNull(node, REMOTE_STORE_CLUSTER_STATE_REPOSITORY_NAME_ATTRIBUTE_KEY));
         }
-<<<<<<< HEAD
-        if (node.getAttributes().containsKey(REMOTE_STORE_ROUTING_TABLE_REPOSITORY_NAME_ATTRIBUTE_KEY)){
-=======
         if (node.getAttributes().containsKey(REMOTE_STORE_ROUTING_TABLE_REPOSITORY_NAME_ATTRIBUTE_KEY)) {
->>>>>>> 156eca34
             repositoryNames.add(validateAttributeNonNull(node, REMOTE_STORE_ROUTING_TABLE_REPOSITORY_NAME_ATTRIBUTE_KEY));
         }
 
@@ -209,25 +197,13 @@
             && isRemoteClusterStateAttributePresent(settings);
     }
 
-<<<<<<< HEAD
-    public static boolean isRemoteRoutingTableAttributePresent(Settings settings) {
-=======
     private static boolean isRemoteRoutingTableAttributePresent(Settings settings) {
->>>>>>> 156eca34
         return settings.getByPrefix(Node.NODE_ATTRIBUTES.getKey() + REMOTE_STORE_ROUTING_TABLE_REPOSITORY_NAME_ATTRIBUTE_KEY)
             .isEmpty() == false;
     }
 
     public static boolean isRemoteRoutingTableEnabled(Settings settings) {
-<<<<<<< HEAD
-        assert FeatureFlags.isEnabled(REMOTE_ROUTING_TABLE_EXPERIMENTAL) == true;
-        assert RemoteRoutingTableService.REMOTE_ROUTING_TABLE_ENABLED_SETTING.get(settings) == true;
-        assert isRemoteRoutingTableAttributePresent(settings) == true;
-        return FeatureFlags.isEnabled(REMOTE_ROUTING_TABLE_EXPERIMENTAL) && RemoteRoutingTableService.REMOTE_ROUTING_TABLE_ENABLED_SETTING.get(settings)
-            && isRemoteRoutingTableAttributePresent(settings);
-=======
         return FeatureFlags.isEnabled(REMOTE_PUBLICATION_EXPERIMENTAL) && isRemoteRoutingTableAttributePresent(settings);
->>>>>>> 156eca34
     }
 
     public RepositoriesMetadata getRepositoriesMetadata() {
