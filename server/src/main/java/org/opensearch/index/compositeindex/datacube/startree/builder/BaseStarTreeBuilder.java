/*
 * SPDX-License-Identifier: Apache-2.0
 *
 * The OpenSearch Contributors require contributions made to
 * this file be licensed under the Apache-2.0 license or a
 * compatible open source license.
 */
package org.opensearch.index.compositeindex.datacube.startree.builder;

import org.apache.logging.log4j.LogManager;
import org.apache.logging.log4j.Logger;
import org.apache.lucene.codecs.DocValuesConsumer;
import org.apache.lucene.codecs.DocValuesProducer;
import org.apache.lucene.index.DocValues;
import org.apache.lucene.index.DocValuesType;
import org.apache.lucene.index.EmptyDocValuesProducer;
import org.apache.lucene.index.FieldInfo;
import org.apache.lucene.index.SegmentWriteState;
import org.apache.lucene.index.SortedNumericDocValues;
import org.apache.lucene.index.SortedNumericDocValuesWriterWrapper;
import org.apache.lucene.store.IndexOutput;
import org.apache.lucene.util.Counter;
import org.apache.lucene.util.NumericUtils;
import org.opensearch.index.compositeindex.datacube.Dimension;
import org.opensearch.index.compositeindex.datacube.Metric;
import org.opensearch.index.compositeindex.datacube.MetricStat;
import org.opensearch.index.compositeindex.datacube.startree.StarTreeDocument;
import org.opensearch.index.compositeindex.datacube.startree.StarTreeField;
import org.opensearch.index.compositeindex.datacube.startree.StarTreeFieldConfiguration;
import org.opensearch.index.compositeindex.datacube.startree.aggregators.MetricAggregatorInfo;
import org.opensearch.index.compositeindex.datacube.startree.aggregators.ValueAggregator;
import org.opensearch.index.compositeindex.datacube.startree.fileformats.StarTreeWriter;
import org.opensearch.index.compositeindex.datacube.startree.index.StarTreeValues;
import org.opensearch.index.compositeindex.datacube.startree.node.InMemoryTreeNode;
import org.opensearch.index.compositeindex.datacube.startree.node.StarTreeNodeType;
import org.opensearch.index.compositeindex.datacube.startree.utils.SequentialDocValuesIterator;
import org.opensearch.index.mapper.DocCountFieldMapper;
import org.opensearch.index.mapper.FieldMapper;
import org.opensearch.index.mapper.FieldValueConverter;
import org.opensearch.index.mapper.Mapper;
import org.opensearch.index.mapper.MapperService;

import java.io.IOException;
import java.util.ArrayList;
import java.util.Arrays;
import java.util.HashSet;
import java.util.Iterator;
import java.util.List;
import java.util.Map;
import java.util.Objects;
import java.util.Set;
import java.util.concurrent.atomic.AtomicInteger;

import static org.opensearch.index.compositeindex.datacube.startree.utils.StarTreeUtils.ALL;
import static org.opensearch.index.compositeindex.datacube.startree.utils.StarTreeUtils.fullyQualifiedFieldNameForStarTreeDimensionsDocValues;
import static org.opensearch.index.compositeindex.datacube.startree.utils.StarTreeUtils.fullyQualifiedFieldNameForStarTreeMetricsDocValues;
import static org.opensearch.index.compositeindex.datacube.startree.utils.StarTreeUtils.getFieldInfo;
import static org.opensearch.index.mapper.NumberFieldMapper.NumberType.DOUBLE;
import static org.opensearch.index.mapper.NumberFieldMapper.NumberType.LONG;

/**
 * Builder for star tree. Defines the algorithm to construct star-tree
 * See {@link StarTreesBuilder} for information around the construction of star-trees based on star-tree fields
 *
 * @opensearch.experimental
 */
public abstract class BaseStarTreeBuilder implements StarTreeBuilder {

    private static final Logger logger = LogManager.getLogger(BaseStarTreeBuilder.class);

    /**
     * Default value for star node
     */
    public static final Long STAR_IN_DOC_VALUES_INDEX = null;
    protected final Set<Integer> skipStarNodeCreationForDimensions;

    protected final List<MetricAggregatorInfo> metricAggregatorInfos;
    protected final int numMetrics;
    protected final int numDimensions;
    protected int numStarTreeDocs;
    protected int totalSegmentDocs;
    protected int numStarTreeNodes;
    protected final int maxLeafDocuments;

    protected final InMemoryTreeNode rootNode = getNewNode();

    protected final StarTreeField starTreeField;
    private final SegmentWriteState writeState;

    private final IndexOutput metaOut;
    private final IndexOutput dataOut;

    /**
     * Reads all the configuration related to dimensions and metrics, builds a star-tree based on the different construction parameters.
     *
     * @param starTreeField holds the configuration for the star tree
     * @param writeState    stores the segment write writeState
     * @param mapperService helps to find the original type of the field
     */
    protected BaseStarTreeBuilder(
        IndexOutput metaOut,
        IndexOutput dataOut,
        StarTreeField starTreeField,
        SegmentWriteState writeState,
        MapperService mapperService
    ) {
        logger.debug("Building star tree : {}", starTreeField.getName());

        this.metaOut = metaOut;
        this.dataOut = dataOut;

        this.starTreeField = starTreeField;
        StarTreeFieldConfiguration starTreeFieldSpec = starTreeField.getStarTreeConfig();

        List<Dimension> dimensionsSplitOrder = starTreeField.getDimensionsOrder();
        this.numDimensions = dimensionsSplitOrder.size();

        this.skipStarNodeCreationForDimensions = new HashSet<>();
        this.totalSegmentDocs = writeState.segmentInfo.maxDoc();
        this.writeState = writeState;

        Set<String> skipStarNodeCreationForDimensions = starTreeFieldSpec.getSkipStarNodeCreationInDims();

        for (int i = 0; i < numDimensions; i++) {
            if (skipStarNodeCreationForDimensions.contains(dimensionsSplitOrder.get(i).getField())) {
                this.skipStarNodeCreationForDimensions.add(i);
            }
        }

        this.metricAggregatorInfos = generateMetricAggregatorInfos(mapperService);
        this.numMetrics = metricAggregatorInfos.size();
        this.maxLeafDocuments = starTreeFieldSpec.maxLeafDocs();
    }

    /**
     * Generates the configuration required to perform aggregation for all the metrics on a field
     *
     * @return list of MetricAggregatorInfo
     */
    public List<MetricAggregatorInfo> generateMetricAggregatorInfos(MapperService mapperService) {
        List<MetricAggregatorInfo> metricAggregatorInfos = new ArrayList<>();
        for (Metric metric : this.starTreeField.getMetrics()) {
<<<<<<< HEAD
            for (MetricStat metricStat : metric.getMetrics()) {
                if (metricStat.isDerivedMetric()) {
                    continue;
                }
                IndexNumericFieldData.NumericType numericType;
=======
            if (metric.getField().equals(DocCountFieldMapper.NAME)) {
                MetricAggregatorInfo metricAggregatorInfo = new MetricAggregatorInfo(
                    MetricStat.DOC_COUNT,
                    metric.getField(),
                    starTreeField.getName(),
                    LONG
                );
                metricAggregatorInfos.add(metricAggregatorInfo);
                continue;
            }
            for (MetricStat metricStat : metric.getBaseMetrics()) {
                FieldValueConverter fieldValueConverter;
>>>>>>> 19356506
                Mapper fieldMapper = mapperService.documentMapper().mappers().getMapper(metric.getField());
                if (fieldMapper instanceof FieldMapper && ((FieldMapper) fieldMapper).fieldType() instanceof FieldValueConverter) {
                    fieldValueConverter = (FieldValueConverter) ((FieldMapper) fieldMapper).fieldType();
                } else {
                    logger.error("unsupported mapper type");
                    throw new IllegalStateException("unsupported mapper type");
                }

                MetricAggregatorInfo metricAggregatorInfo = new MetricAggregatorInfo(
                    metricStat,
                    metric.getField(),
                    starTreeField.getName(),
                    fieldValueConverter
                );
                metricAggregatorInfos.add(metricAggregatorInfo);
            }
        }
        return metricAggregatorInfos;
    }

    /**
     * Generates the configuration required to perform aggregation for all the metrics on a field
     *
     * @return list of MetricAggregatorInfo
     */
    public List<SequentialDocValuesIterator> getMetricReaders(SegmentWriteState state, Map<String, DocValuesProducer> fieldProducerMap)
        throws IOException {

        List<SequentialDocValuesIterator> metricReaders = new ArrayList<>();
        for (Metric metric : this.starTreeField.getMetrics()) {
            for (MetricStat metricStat : metric.getBaseMetrics()) {
                SequentialDocValuesIterator metricReader;
                FieldInfo metricFieldInfo = state.fieldInfos.fieldInfo(metric.getField());
                if (metricStat.equals(MetricStat.DOC_COUNT)) {
                    // _doc_count is numeric field , so we convert to sortedNumericDocValues and get iterator
                    metricReader = getIteratorForNumericField(fieldProducerMap, metricFieldInfo, DocCountFieldMapper.NAME);
                } else {
                    if (metricFieldInfo == null) {
                        metricFieldInfo = getFieldInfo(metric.getField(), DocValuesType.SORTED_NUMERIC);
                    }
                    metricReader = new SequentialDocValuesIterator(
                        fieldProducerMap.get(metricFieldInfo.name).getSortedNumeric(metricFieldInfo)
                    );
                }
                metricReaders.add(metricReader);
            }
        }
        return metricReaders;
    }

    /**
     * Builds the star tree from the original segment documents
     *
     * @param fieldProducerMap           contain s the docValues producer to get docValues associated with each field
     * @param fieldNumberAcrossStarTrees maintains a counter for the number of star-tree fields
     * @param starTreeDocValuesConsumer  consumes the generated star-tree docValues
     * @throws IOException when we are unable to build star-tree
     */
    public void build(
        Map<String, DocValuesProducer> fieldProducerMap,
        AtomicInteger fieldNumberAcrossStarTrees,
        DocValuesConsumer starTreeDocValuesConsumer
    ) throws IOException {
        long startTime = System.currentTimeMillis();
        logger.debug("Star-tree build is a go with star tree field {}", starTreeField.getName());

        List<SequentialDocValuesIterator> metricReaders = getMetricReaders(writeState, fieldProducerMap);
        List<Dimension> dimensionsSplitOrder = starTreeField.getDimensionsOrder();
        SequentialDocValuesIterator[] dimensionReaders = new SequentialDocValuesIterator[dimensionsSplitOrder.size()];
        for (int i = 0; i < numDimensions; i++) {
            String dimension = dimensionsSplitOrder.get(i).getField();
            FieldInfo dimensionFieldInfo = writeState.fieldInfos.fieldInfo(dimension);
            if (dimensionFieldInfo == null) {
                dimensionFieldInfo = getFieldInfo(dimension, DocValuesType.SORTED_NUMERIC);
            }
            dimensionReaders[i] = new SequentialDocValuesIterator(
                fieldProducerMap.get(dimensionFieldInfo.name).getSortedNumeric(dimensionFieldInfo)
            );
        }
        Iterator<StarTreeDocument> starTreeDocumentIterator = sortAndAggregateSegmentDocuments(dimensionReaders, metricReaders);
        logger.debug("Sorting and aggregating star-tree in ms : {}", (System.currentTimeMillis() - startTime));
        build(starTreeDocumentIterator, fieldNumberAcrossStarTrees, starTreeDocValuesConsumer);
        logger.debug("Finished Building star-tree in ms : {}", (System.currentTimeMillis() - startTime));
    }

    /**
     * Builds the star tree using sorted and aggregated star-tree Documents
     *
     * @param starTreeDocumentIterator   contains the sorted and aggregated documents
     * @param fieldNumberAcrossStarTrees maintains a counter for the number of star-tree fields
     * @param starTreeDocValuesConsumer  consumes the generated star-tree docValues
     * @throws IOException when we are unable to build star-tree
     */
    public void build(
        Iterator<StarTreeDocument> starTreeDocumentIterator,
        AtomicInteger fieldNumberAcrossStarTrees,
        DocValuesConsumer starTreeDocValuesConsumer
    ) throws IOException {
        int numSegmentStarTreeDocument = totalSegmentDocs;

        appendDocumentsToStarTree(starTreeDocumentIterator);
        int numStarTreeDocument = numStarTreeDocs;
        logger.debug("Generated star tree docs : [{}] from segment docs : [{}]", numStarTreeDocument, numSegmentStarTreeDocument);

        if (numStarTreeDocs == 0) {
            // serialize the star tree data
            serializeStarTree(numStarTreeDocument, numStarTreeDocs);
            return;
        }

        constructStarTree(rootNode, 0, numStarTreeDocs);
        int numStarTreeDocumentUnderStarNode = numStarTreeDocs - numStarTreeDocument;
        logger.debug(
            "Finished constructing star-tree, got [ {} ] tree nodes and [ {} ] starTreeDocument under star-node",
            numStarTreeNodes,
            numStarTreeDocumentUnderStarNode
        );

        createAggregatedDocs(rootNode);
        int numAggregatedStarTreeDocument = numStarTreeDocs - numStarTreeDocument - numStarTreeDocumentUnderStarNode;
        logger.debug("Finished creating aggregated documents : {}", numAggregatedStarTreeDocument);

        // Create doc values indices in disk
        createSortedDocValuesIndices(starTreeDocValuesConsumer, fieldNumberAcrossStarTrees);

        // serialize star-tree
        serializeStarTree(numStarTreeDocument, numStarTreeDocs);
    }

    void appendDocumentsToStarTree(Iterator<StarTreeDocument> starTreeDocumentIterator) throws IOException {
        while (starTreeDocumentIterator.hasNext()) {
            appendToStarTree(starTreeDocumentIterator.next());
        }
    }

    private void serializeStarTree(int numSegmentStarTreeDocument, int numStarTreeDocs) throws IOException {
        // serialize the star tree data
        long dataFilePointer = dataOut.getFilePointer();
        StarTreeWriter starTreeWriter = new StarTreeWriter();
        long totalStarTreeDataLength = starTreeWriter.writeStarTree(dataOut, rootNode, numStarTreeNodes, starTreeField.getName());

        // serialize the star tree meta
        starTreeWriter.writeStarTreeMetadata(
            metaOut,
            starTreeField,
            metricAggregatorInfos,
            numStarTreeNodes,
            numSegmentStarTreeDocument,
            numStarTreeDocs,
            dataFilePointer,
            totalStarTreeDataLength
        );
    }

    private void createSortedDocValuesIndices(DocValuesConsumer docValuesConsumer, AtomicInteger fieldNumberAcrossStarTrees)
        throws IOException {
        List<SortedNumericDocValuesWriterWrapper> dimensionWriters = new ArrayList<>();
        List<SortedNumericDocValuesWriterWrapper> metricWriters = new ArrayList<>();
        FieldInfo[] dimensionFieldInfoList = new FieldInfo[starTreeField.getDimensionsOrder().size()];
        FieldInfo[] metricFieldInfoList = new FieldInfo[metricAggregatorInfos.size()];
        for (int i = 0; i < dimensionFieldInfoList.length; i++) {
            final FieldInfo fi = getFieldInfo(
                fullyQualifiedFieldNameForStarTreeDimensionsDocValues(
                    starTreeField.getName(),
                    starTreeField.getDimensionsOrder().get(i).getField()
                ),
                DocValuesType.SORTED_NUMERIC,
                fieldNumberAcrossStarTrees.getAndIncrement()
            );
            dimensionFieldInfoList[i] = fi;
            dimensionWriters.add(new SortedNumericDocValuesWriterWrapper(fi, Counter.newCounter()));
        }
        for (int i = 0; i < metricAggregatorInfos.size(); i++) {

            final FieldInfo fi = getFieldInfo(
                fullyQualifiedFieldNameForStarTreeMetricsDocValues(
                    starTreeField.getName(),
                    metricAggregatorInfos.get(i).getField(),
                    metricAggregatorInfos.get(i).getMetricStat().getTypeName()
                ),
                DocValuesType.SORTED_NUMERIC,
                fieldNumberAcrossStarTrees.getAndIncrement()
            );

            metricFieldInfoList[i] = fi;
            metricWriters.add(new SortedNumericDocValuesWriterWrapper(fi, Counter.newCounter()));
        }

        for (int docId = 0; docId < numStarTreeDocs; docId++) {
            StarTreeDocument starTreeDocument = getStarTreeDocument(docId);
            for (int i = 0; i < starTreeDocument.dimensions.length; i++) {
                if (starTreeDocument.dimensions[i] != null) {
                    dimensionWriters.get(i).addValue(docId, starTreeDocument.dimensions[i]);
                }
            }

            for (int i = 0; i < starTreeDocument.metrics.length; i++) {
                try {
                    FieldValueConverter aggregatedValueType = metricAggregatorInfos.get(i).getValueAggregators().getAggregatedValueType();
                    if (aggregatedValueType.equals(LONG)) {
                        if (starTreeDocument.metrics[i] != null) {
                            metricWriters.get(i).addValue(docId, (long) starTreeDocument.metrics[i]);
                        }
                    } else if (aggregatedValueType.equals(DOUBLE)) {
                        if (starTreeDocument.metrics[i] != null) {
                            metricWriters.get(i).addValue(docId, NumericUtils.doubleToSortableLong((Double) starTreeDocument.metrics[i]));
                        }
                    } else {
                        throw new IllegalStateException("Unknown metric doc value type");
                    }
                } catch (IllegalArgumentException e) {
                    logger.error("could not parse the value, exiting creation of star tree");
                }
            }
        }

        addStarTreeDocValueFields(docValuesConsumer, dimensionWriters, dimensionFieldInfoList, starTreeField.getDimensionsOrder().size());
        addStarTreeDocValueFields(docValuesConsumer, metricWriters, metricFieldInfoList, metricAggregatorInfos.size());
    }

    private void addStarTreeDocValueFields(
        DocValuesConsumer docValuesConsumer,
        List<SortedNumericDocValuesWriterWrapper> docValuesWriters,
        FieldInfo[] fieldInfoList,
        int fieldCount
    ) throws IOException {
        for (int i = 0; i < fieldCount; i++) {
            final int writerIndex = i;
            DocValuesProducer docValuesProducer = new EmptyDocValuesProducer() {
                @Override
                public SortedNumericDocValues getSortedNumeric(FieldInfo field) {
                    return docValuesWriters.get(writerIndex).getDocValues();
                }
            };
            docValuesConsumer.addSortedNumericField(fieldInfoList[i], docValuesProducer);
        }
    }

    /**
     * Get star tree document from the segment for the current docId with the dimensionReaders and metricReaders
     */
    protected StarTreeDocument getStarTreeDocument(
        int currentDocId,
        SequentialDocValuesIterator[] dimensionReaders,
        List<SequentialDocValuesIterator> metricReaders
    ) throws IOException {
        Long[] dims = new Long[numDimensions];
        int i = 0;
        for (SequentialDocValuesIterator dimensionDocValueIterator : dimensionReaders) {
            dimensionDocValueIterator.nextDoc(currentDocId);
            Long val = dimensionDocValueIterator.value(currentDocId);
            dims[i] = val;
            i++;
        }
        i = 0;
        Object[] metrics = new Object[metricReaders.size()];
        for (SequentialDocValuesIterator metricDocValuesIterator : metricReaders) {
            metricDocValuesIterator.nextDoc(currentDocId);
            // As part of merge, we traverse the star tree doc values
            // The type of data stored in metric fields is different from the
            // actual indexing field they're based on
            metrics[i] = metricAggregatorInfos.get(i)
                .getValueAggregators()
                .toAggregatedValueType(metricDocValuesIterator.value(currentDocId));
            i++;
        }
        return new StarTreeDocument(dims, metrics);
    }

    /**
     * Adds a document to the star-tree.
     *
     * @param starTreeDocument star tree document to be added
     * @throws IOException if an I/O error occurs while adding the document
     */
    public abstract void appendStarTreeDocument(StarTreeDocument starTreeDocument) throws IOException;

    /**
     * Returns the document of the given document id in the star-tree.
     *
     * @param docId document id
     * @return star tree document
     * @throws IOException if an I/O error occurs while fetching the star-tree document
     */
    public abstract StarTreeDocument getStarTreeDocument(int docId) throws IOException;

    /**
     * Retrieves the list of star-tree documents in the star-tree.
     *
     * @return Star tree documents
     */
    public abstract List<StarTreeDocument> getStarTreeDocuments() throws IOException;

    /**
     * Returns the value of the dimension for the given dimension id and document in the star-tree.
     *
     * @param docId       document id
     * @param dimensionId dimension id
     * @return dimension value
     */
    public abstract Long getDimensionValue(int docId, int dimensionId) throws IOException;

    /**
     * Sorts and aggregates all the documents in the segment as per the configuration, and returns a star-tree document iterator for all the
     * aggregated star-tree documents.
     *
     * @param dimensionReaders List of docValues readers to read dimensions from the segment
     * @param metricReaders    List of docValues readers to read metrics from the segment
     * @return Iterator for the aggregated star-tree document
     */
    public abstract Iterator<StarTreeDocument> sortAndAggregateSegmentDocuments(
        SequentialDocValuesIterator[] dimensionReaders,
        List<SequentialDocValuesIterator> metricReaders
    ) throws IOException;

    /**
     * Generates aggregated star-tree documents for star-node.
     *
     * @param startDocId  start document id (inclusive) in the star-tree
     * @param endDocId    end document id (exclusive) in the star-tree
     * @param dimensionId dimension id of the star-node
     * @return Iterator for the aggregated star-tree documents
     */
    public abstract Iterator<StarTreeDocument> generateStarTreeDocumentsForStarNode(int startDocId, int endDocId, int dimensionId)
        throws IOException;

    /**
     * Returns the star-tree document from the segment based on the current doc id
     */
    protected StarTreeDocument getSegmentStarTreeDocument(
        int currentDocId,
        SequentialDocValuesIterator[] dimensionReaders,
        List<SequentialDocValuesIterator> metricReaders
    ) throws IOException {
        Long[] dimensions = getStarTreeDimensionsFromSegment(currentDocId, dimensionReaders);
        Object[] metrics = getStarTreeMetricsFromSegment(currentDocId, metricReaders);
        return new StarTreeDocument(dimensions, metrics);
    }

    /**
     * Returns the dimension values for the next document from the segment
     *
     * @return dimension values for each of the star-tree dimension
     * @throws IOException when we are unable to iterate to the next doc for the given dimension readers
     */
    Long[] getStarTreeDimensionsFromSegment(int currentDocId, SequentialDocValuesIterator[] dimensionReaders) throws IOException {
        Long[] dimensions = new Long[numDimensions];
        for (int i = 0; i < numDimensions; i++) {
            if (dimensionReaders[i] != null) {
                try {
                    dimensionReaders[i].nextDoc(currentDocId);
                } catch (IOException e) {
                    logger.error("unable to iterate to next doc", e);
                    throw new RuntimeException("unable to iterate to next doc", e);
                } catch (Exception e) {
                    logger.error("unable to read the dimension values from the segment", e);
                    throw new IllegalStateException("unable to read the dimension values from the segment", e);
                }
                dimensions[i] = dimensionReaders[i].value(currentDocId);
            } else {
                throw new IllegalStateException("dimension readers are empty");
            }
        }
        return dimensions;
    }

    /**
     * Returns the metric values for the next document from the segment
     *
     * @return metric values for each of the star-tree metric
     * @throws IOException when we are unable to iterate to the next doc for the given metric readers
     */
    private Object[] getStarTreeMetricsFromSegment(int currentDocId, List<SequentialDocValuesIterator> metricsReaders) throws IOException {
        Object[] metrics = new Object[numMetrics];
        for (int i = 0; i < numMetrics; i++) {
            SequentialDocValuesIterator metricStatReader = metricsReaders.get(i);
            if (metricStatReader != null) {
                try {
                    metricStatReader.nextDoc(currentDocId);
                } catch (IOException e) {
                    logger.error("unable to iterate to next doc", e);
                    throw new RuntimeException("unable to iterate to next doc", e);
                } catch (Exception e) {
                    logger.error("unable to read the metric values from the segment", e);
                    throw new IllegalStateException("unable to read the metric values from the segment", e);
                }
                metrics[i] = metricStatReader.value(currentDocId);
            } else {
                throw new IllegalStateException("metric readers are empty");
            }
        }
        return metrics;
    }

    /**
     * Merges a star-tree document from the segment into an aggregated star-tree document.
     * A new aggregated star-tree document is created if the aggregated segment document is null.
     *
     * @param aggregatedSegmentDocument aggregated star-tree document
     * @param segmentDocument           segment star-tree document
     * @return merged star-tree document
     */
    @SuppressWarnings({ "unchecked", "rawtypes" })
    protected StarTreeDocument reduceSegmentStarTreeDocuments(
        StarTreeDocument aggregatedSegmentDocument,
        StarTreeDocument segmentDocument,
        boolean isMerge
    ) {
        if (aggregatedSegmentDocument == null) {
            Long[] dimensions = Arrays.copyOf(segmentDocument.dimensions, numDimensions);
            Object[] metrics = new Object[numMetrics];
            for (int i = 0; i < numMetrics; i++) {
                try {
                    ValueAggregator metricValueAggregator = metricAggregatorInfos.get(i).getValueAggregators();
                    if (isMerge) {
                        metrics[i] = metricValueAggregator.getInitialAggregatedValue(segmentDocument.metrics[i]);
                    } else {
                        metrics[i] = metricValueAggregator.getInitialAggregatedValueForSegmentDocValue(getLong(segmentDocument.metrics[i]));
                    }

                } catch (Exception e) {
                    logger.error("Cannot parse initial segment doc value", e);
                    throw new IllegalStateException("Cannot parse initial segment doc value [" + segmentDocument.metrics[i] + "]");
                }
            }
            return new StarTreeDocument(dimensions, metrics);
        } else {
            for (int i = 0; i < numMetrics; i++) {
                try {
                    ValueAggregator metricValueAggregator = metricAggregatorInfos.get(i).getValueAggregators();
                    if (isMerge) {
                        aggregatedSegmentDocument.metrics[i] = metricValueAggregator.mergeAggregatedValues(
                            segmentDocument.metrics[i],
                            aggregatedSegmentDocument.metrics[i]
                        );
                    } else {
                        aggregatedSegmentDocument.metrics[i] = metricValueAggregator.mergeAggregatedValueAndSegmentValue(
                            aggregatedSegmentDocument.metrics[i],
                            getLong(segmentDocument.metrics[i])
                        );
                    }
                } catch (Exception e) {
                    logger.error("Cannot apply segment doc value for aggregation", e);
                    throw new IllegalStateException("Cannot apply segment doc value for aggregation [" + segmentDocument.metrics[i] + "]");
                }
            }
            return aggregatedSegmentDocument;
        }
    }

    /**
     * Safely converts the metric value of object type to long.
     * Nulls are handled during aggregation
     *
     * @param metric value of the metric
     * @return converted metric value to long
     */
    private static Long getLong(Object metric) {
        Long metricValue = null;

        if (metric instanceof Long) {
            metricValue = (long) metric;
        }
        return metricValue;
    }

    /**
     * Merges a star-tree document into an aggregated star-tree document.
     * A new aggregated star-tree document is created if the aggregated document is null.
     *
     * @param aggregatedDocument aggregated star-tree document
     * @param starTreeDocument   segment star-tree document
     * @return merged star-tree document
     */
    @SuppressWarnings("unchecked")
    public StarTreeDocument reduceStarTreeDocuments(StarTreeDocument aggregatedDocument, StarTreeDocument starTreeDocument) {
        // aggregate the documents
        if (aggregatedDocument == null) {
            Long[] dimensions = Arrays.copyOf(starTreeDocument.dimensions, numDimensions);
            Object[] metrics = new Object[numMetrics];
            for (int i = 0; i < numMetrics; i++) {
                try {
                    metrics[i] = metricAggregatorInfos.get(i).getValueAggregators().getInitialAggregatedValue(starTreeDocument.metrics[i]);
                } catch (Exception e) {
                    logger.error("Cannot get value for aggregation", e);
                    throw new IllegalStateException("Cannot get value for aggregation[" + starTreeDocument.metrics[i] + "]");
                }
            }
            return new StarTreeDocument(dimensions, metrics);
        } else {
            for (int i = 0; i < numMetrics; i++) {
                try {
                    aggregatedDocument.metrics[i] = metricAggregatorInfos.get(i)
                        .getValueAggregators()
                        .mergeAggregatedValues(starTreeDocument.metrics[i], aggregatedDocument.metrics[i]);
                } catch (Exception e) {
                    logger.error("Cannot apply value to aggregated document for aggregation", e);
                    throw new IllegalStateException(
                        "Cannot apply value to aggregated document for aggregation [" + starTreeDocument.metrics[i] + "]"
                    );
                }
            }
            return aggregatedDocument;
        }
    }

    /**
     * Converts numericDocValues to sortedNumericDocValues and returns SequentialDocValuesIterator
     */
    private SequentialDocValuesIterator getIteratorForNumericField(
        Map<String, DocValuesProducer> fieldProducerMap,
        FieldInfo fieldInfo,
        String name
    ) throws IOException {
        if (fieldInfo == null) {
            fieldInfo = getFieldInfo(name, DocValuesType.NUMERIC);
        }
        SequentialDocValuesIterator sequentialDocValuesIterator;
        assert fieldProducerMap.containsKey(fieldInfo.name);
        sequentialDocValuesIterator = new SequentialDocValuesIterator(
            DocValues.singleton(fieldProducerMap.get(fieldInfo.name).getNumeric(fieldInfo))
        );
        return sequentialDocValuesIterator;
    }

    /**
     * Adds a document to star-tree
     *
     * @param starTreeDocument star-tree document
     * @throws IOException throws an exception if we are unable to add the doc
     */
    private void appendToStarTree(StarTreeDocument starTreeDocument) throws IOException {
        appendStarTreeDocument(starTreeDocument);
        numStarTreeDocs++;
    }

    /**
     * Returns a new star-tree node
     *
     * @return return new star-tree node
     */
    private InMemoryTreeNode getNewNode() {
        numStarTreeNodes++;
        return new InMemoryTreeNode();
    }

    /**
     * Returns a new star-tree node
     * @param dimensionId dimension id of the star-tree node
     * @param startDocId start doc id of the star-tree node
     * @param endDocId end doc id of the star-tree node
     * @param nodeType node type of the star-tree node
     * @param dimensionValue dimension value of the star-tree node
     * @return
     */
    private InMemoryTreeNode getNewNode(int dimensionId, int startDocId, int endDocId, byte nodeType, long dimensionValue) {
        numStarTreeNodes++;
        return new InMemoryTreeNode(dimensionId, startDocId, endDocId, nodeType, dimensionValue);
    }

    /**
     * Implements the algorithm to construct a star-tree
     *
     * @param node       star-tree node
     * @param startDocId start document id
     * @param endDocId   end document id
     * @throws IOException throws an exception if we are unable to construct the tree
     */
    private void constructStarTree(InMemoryTreeNode node, int startDocId, int endDocId) throws IOException {

        int childDimensionId = node.getDimensionId() + 1;
        if (childDimensionId == numDimensions) {
            return;
        }

        // Construct all non-star children nodes
        node.setChildDimensionId(childDimensionId);
        constructNonStarNodes(node, startDocId, endDocId, childDimensionId);

        // Construct star-node if required
        if (!skipStarNodeCreationForDimensions.contains(childDimensionId) && node.getChildren().size() > 1) {
            node.addChildNode(constructStarNode(startDocId, endDocId, childDimensionId), (long) ALL);
        }

        // Further split star node if needed
        if (node.getChildStarNode() != null
            && (node.getChildStarNode().getEndDocId() - node.getChildStarNode().getStartDocId() > maxLeafDocuments)) {
            constructStarTree(node.getChildStarNode(), node.getChildStarNode().getStartDocId(), node.getChildStarNode().getEndDocId());
        }

        // Further split on child nodes if required
        for (InMemoryTreeNode child : node.getChildren().values()) {
            if (child.getEndDocId() - child.getStartDocId() > maxLeafDocuments) {
                constructStarTree(child, child.getStartDocId(), child.getEndDocId());
            }
        }

    }

    /**
     * Constructs non star tree nodes
     *
     * @param node parent node
     * @param startDocId  start document id (inclusive)
     * @param endDocId    end document id (exclusive)
     * @param dimensionId id of the dimension in the star tree
     *
     * @throws IOException throws an exception if we are unable to construct non-star nodes
     */
    private void constructNonStarNodes(InMemoryTreeNode node, int startDocId, int endDocId, int dimensionId) throws IOException {
        int nodeStartDocId = startDocId;
        Long nodeDimensionValue = getDimensionValue(startDocId, dimensionId);
        for (int i = startDocId + 1; i < endDocId; i++) {
            Long dimensionValue = getDimensionValue(i, dimensionId);
            if (Objects.equals(dimensionValue, nodeDimensionValue) == false) {
                addChildNode(node, i, dimensionId, nodeStartDocId, nodeDimensionValue);

                nodeStartDocId = i;
                nodeDimensionValue = dimensionValue;
            }
        }
        addChildNode(node, endDocId, dimensionId, nodeStartDocId, nodeDimensionValue);
    }

    private void addChildNode(InMemoryTreeNode node, int endDocId, int dimensionId, int nodeStartDocId, Long nodeDimensionValue) {
        long childNodeDimensionValue;
        byte childNodeType;
        if (nodeDimensionValue == null) {
            childNodeDimensionValue = ALL;
            childNodeType = StarTreeNodeType.NULL.getValue();
        } else {
            childNodeDimensionValue = nodeDimensionValue;
            childNodeType = StarTreeNodeType.DEFAULT.getValue();
        }

        InMemoryTreeNode lastNode = getNewNode(dimensionId, nodeStartDocId, endDocId, childNodeType, childNodeDimensionValue);
        node.addChildNode(lastNode, nodeDimensionValue);
    }

    /**
     * Constructs star tree nodes
     *
     * @param startDocId  start document id (inclusive)
     * @param endDocId    end document id (exclusive)
     * @param dimensionId id of the dimension in the star tree
     * @return root node with star nodes constructed
     * @throws IOException throws an exception if we are unable to construct non-star nodes
     */
    private InMemoryTreeNode constructStarNode(int startDocId, int endDocId, int dimensionId) throws IOException {
        int starNodeStartDocId = numStarTreeDocs;
        Iterator<StarTreeDocument> starTreeDocumentIterator = generateStarTreeDocumentsForStarNode(startDocId, endDocId, dimensionId);
        appendDocumentsToStarTree(starTreeDocumentIterator);
        return getNewNode(dimensionId, starNodeStartDocId, numStarTreeDocs, StarTreeNodeType.STAR.getValue(), ALL);
    }

    /**
     * Returns aggregated star-tree document
     *
     * @param node star-tree node
     * @return aggregated star-tree documents
     * @throws IOException throws an exception upon failing to create new aggregated docs based on star tree
     */
    private StarTreeDocument createAggregatedDocs(InMemoryTreeNode node) throws IOException {
        StarTreeDocument aggregatedStarTreeDocument = null;

        // For leaf node
        if (!node.hasChild()) {

            if (node.getStartDocId() == node.getEndDocId() - 1) {
                // If it has only one document, use it as the aggregated document
                aggregatedStarTreeDocument = getStarTreeDocument(node.getStartDocId());
                node.setAggregatedDocId(node.getStartDocId());
            } else {
                // If it has multiple documents, aggregate all of them
                for (int i = node.getStartDocId(); i < node.getEndDocId(); i++) {
                    aggregatedStarTreeDocument = reduceStarTreeDocuments(aggregatedStarTreeDocument, getStarTreeDocument(i));
                }
                if (null == aggregatedStarTreeDocument) {
                    throw new IllegalStateException("aggregated star-tree document is null after reducing the documents");
                }
                for (int i = node.getDimensionId() + 1; i < numDimensions; i++) {
                    aggregatedStarTreeDocument.dimensions[i] = STAR_IN_DOC_VALUES_INDEX;
                }
                node.setAggregatedDocId(numStarTreeDocs);
                appendToStarTree(aggregatedStarTreeDocument);
            }
        } else {
            // For non-leaf node
            if (node.getChildStarNode() != null) {
                // If it has star child, use the star child aggregated document directly
                aggregatedStarTreeDocument = createAggregatedDocs(node.getChildStarNode());
                node.setAggregatedDocId(node.getChildStarNode().getAggregatedDocId());

                for (InMemoryTreeNode child : node.getChildren().values()) {
                    createAggregatedDocs(child);
                }
            } else {
                // If no star child exists, aggregate all aggregated documents from non-star children
                if (node.getChildren().values().size() == 1) {
                    for (InMemoryTreeNode child : node.getChildren().values()) {
                        aggregatedStarTreeDocument = reduceStarTreeDocuments(aggregatedStarTreeDocument, createAggregatedDocs(child));
                        node.setAggregatedDocId(child.getAggregatedDocId());
                    }
                } else {
                    for (InMemoryTreeNode child : node.getChildren().values()) {
                        aggregatedStarTreeDocument = reduceStarTreeDocuments(aggregatedStarTreeDocument, createAggregatedDocs(child));
                    }
                    if (null == aggregatedStarTreeDocument) {
                        throw new IllegalStateException("aggregated star-tree document is null after reducing the documents");
                    }
                    for (int i = node.getDimensionId() + 1; i < numDimensions; i++) {
                        aggregatedStarTreeDocument.dimensions[i] = STAR_IN_DOC_VALUES_INDEX;
                    }
                    node.setAggregatedDocId(numStarTreeDocs);
                    appendToStarTree(aggregatedStarTreeDocument);
                }
            }
        }
        return aggregatedStarTreeDocument;
    }

    /**
     * Handles the dimension of date time field type
     *
     * @param fieldName name of the field
     * @param val       value of the field
     * @return returns the converted dimension of the field to a particular granularity
     */
    private long handleDateDimension(final String fieldName, final long val) {
        // TODO: handle timestamp granularity
        return val;
    }

    public void close() throws IOException {

    }

    abstract Iterator<StarTreeDocument> mergeStarTrees(List<StarTreeValues> starTreeValues) throws IOException;

    public InMemoryTreeNode getRootNode() {
        return rootNode;
    }
}<|MERGE_RESOLUTION|>--- conflicted
+++ resolved
@@ -140,13 +140,6 @@
     public List<MetricAggregatorInfo> generateMetricAggregatorInfos(MapperService mapperService) {
         List<MetricAggregatorInfo> metricAggregatorInfos = new ArrayList<>();
         for (Metric metric : this.starTreeField.getMetrics()) {
-<<<<<<< HEAD
-            for (MetricStat metricStat : metric.getMetrics()) {
-                if (metricStat.isDerivedMetric()) {
-                    continue;
-                }
-                IndexNumericFieldData.NumericType numericType;
-=======
             if (metric.getField().equals(DocCountFieldMapper.NAME)) {
                 MetricAggregatorInfo metricAggregatorInfo = new MetricAggregatorInfo(
                     MetricStat.DOC_COUNT,
@@ -159,7 +152,6 @@
             }
             for (MetricStat metricStat : metric.getBaseMetrics()) {
                 FieldValueConverter fieldValueConverter;
->>>>>>> 19356506
                 Mapper fieldMapper = mapperService.documentMapper().mappers().getMapper(metric.getField());
                 if (fieldMapper instanceof FieldMapper && ((FieldMapper) fieldMapper).fieldType() instanceof FieldValueConverter) {
                     fieldValueConverter = (FieldValueConverter) ((FieldMapper) fieldMapper).fieldType();
