--- conflicted
+++ resolved
@@ -8,6 +8,9 @@
 
 package org.opensearch.index.translog.transfer;
 
+import java.io.ByteArrayOutputStream;
+import java.util.Base64;
+import java.util.HashMap;
 import org.apache.logging.log4j.LogManager;
 import org.apache.logging.log4j.Logger;
 import org.apache.logging.log4j.message.ParameterizedMessage;
@@ -19,12 +22,7 @@
 import org.opensearch.common.blobstore.BlobMetadata;
 import org.opensearch.common.blobstore.BlobPath;
 import org.opensearch.common.blobstore.BlobStore;
-<<<<<<< HEAD
-import org.opensearch.common.blobstore.FetchBlobResult;
-=======
 import org.opensearch.common.blobstore.InputStreamWithMetadata;
-import org.opensearch.common.blobstore.stream.write.WriteContext;
->>>>>>> 156eca34
 import org.opensearch.common.blobstore.stream.write.WritePriority;
 import org.opensearch.common.blobstore.transfer.RemoteTransferContainer;
 import org.opensearch.common.blobstore.transfer.stream.OffsetRangeFileInputStream;
@@ -36,24 +34,18 @@
 import org.opensearch.index.translog.transfer.FileSnapshot.TransferFileSnapshot;
 import org.opensearch.threadpool.ThreadPool;
 
-import java.io.ByteArrayOutputStream;
 import java.io.IOException;
 import java.io.InputStream;
 import java.nio.channels.FileChannel;
 import java.nio.file.StandardOpenOption;
-import java.util.Base64;
-import java.util.HashMap;
 import java.util.List;
 import java.util.Map;
 import java.util.Objects;
 import java.util.Set;
 
 import static org.opensearch.common.blobstore.BlobContainer.BlobNameSortOrder.LEXICOGRAPHIC;
-<<<<<<< HEAD
+import static org.opensearch.index.translog.transfer.TranslogTransferManager.CHECKPOINT_FILE_DATA_KEY;
 import static org.opensearch.common.blobstore.transfer.RemoteTransferContainer.checksumOfChecksum;
-=======
-import static org.opensearch.index.translog.transfer.TranslogTransferManager.CHECKPOINT_FILE_DATA_KEY;
->>>>>>> 156eca34
 
 /**
  * Service that handles remote transfer of translog and checkpoint files
@@ -120,7 +112,6 @@
 
     }
 
-<<<<<<< HEAD
     @Override
     public void uploadBlobAsync(InputStream inputStream, Iterable<String> remotePath, String blobName, WritePriority writePriority, ActionListener<Void> listener) throws IOException {
         assert remotePath instanceof BlobPath;
@@ -153,10 +144,12 @@
                 writePriority,
                 (size, position) -> new OffsetRangeIndexInputStream(input, size, position),
                 expectedChecksum,
-                listener
+                listener,
+                null
             );
         }
-=======
+    }
+
     // Builds a metadata map containing the Base64-encoded checkpoint file data associated with a translog file.
     static Map<String, String> buildTransferFileMetadata(InputStream metadataInputStream) throws IOException {
         Map<String, String> metadata = new HashMap<>();
@@ -179,7 +172,6 @@
             metadata.put(CHECKPOINT_FILE_DATA_KEY, metadataString);
         }
         return metadata;
->>>>>>> 156eca34
     }
 
     private void uploadBlob(
@@ -200,25 +192,6 @@
             try (FileChannel channel = channelFactory.open(fileSnapshot.getPath(), StandardOpenOption.READ)) {
                 contentLength = channel.size();
             }
-<<<<<<< HEAD
-=======
-            boolean remoteIntegrityEnabled = false;
-            BlobContainer blobContainer = blobStore.blobContainer(blobPath);
-            if (blobContainer instanceof AsyncMultiStreamBlobContainer) {
-                remoteIntegrityEnabled = ((AsyncMultiStreamBlobContainer) blobContainer).remoteIntegrityCheckSupported();
-            }
-            RemoteTransferContainer remoteTransferContainer = new RemoteTransferContainer(
-                fileSnapshot.getName(),
-                fileSnapshot.getName(),
-                contentLength,
-                true,
-                writePriority,
-                (size, position) -> new OffsetRangeFileInputStream(fileSnapshot.getPath(), size, position),
-                Objects.requireNonNull(fileSnapshot.getChecksum()),
-                remoteIntegrityEnabled,
-                metadata
-            );
->>>>>>> 156eca34
             ActionListener<Void> completionListener = ActionListener.wrap(resp -> listener.onResponse(fileSnapshot), ex -> {
                 logger.error(() -> new ParameterizedMessage("Failed to upload blob {}", fileSnapshot.getName()), ex);
                 listener.onFailure(new FileTransferException(fileSnapshot, ex));
@@ -232,7 +205,8 @@
                 writePriority,
                 (size, position) -> new OffsetRangeFileInputStream(fileSnapshot.getPath(), size, position),
                 fileSnapshot.getChecksum(),
-                completionListener
+                completionListener,
+                metadata
             );
 
         } catch (Exception e) {
@@ -248,7 +222,7 @@
 
     }
 
-    private void asyncBlobUpload(String fileName, String remoteFileName, long contentLength, BlobPath blobPath, WritePriority writePriority, RemoteTransferContainer.OffsetRangeInputStreamSupplier inputStreamSupplier, long expectedChecksum, ActionListener<Void> completionListener) throws IOException {
+    private void asyncBlobUpload(String fileName, String remoteFileName, long contentLength, BlobPath blobPath, WritePriority writePriority, RemoteTransferContainer.OffsetRangeInputStreamSupplier inputStreamSupplier, long expectedChecksum, ActionListener<Void> completionListener, Map<String, String> metadata) throws IOException {
         BlobContainer blobContainer = blobStore.blobContainer(blobPath);
         assert blobContainer instanceof AsyncMultiStreamBlobContainer;
         boolean remoteIntegrityEnabled = ((AsyncMultiStreamBlobContainer) blobContainer).remoteIntegrityCheckSupported();
@@ -260,7 +234,8 @@
             writePriority,
             inputStreamSupplier,
             expectedChecksum,
-            remoteIntegrityEnabled
+            remoteIntegrityEnabled,
+            metadata
         )) {
             ((AsyncMultiStreamBlobContainer) blobContainer).asyncBlobUpload(remoteTransferContainer.createWriteContext(), completionListener);
         }
