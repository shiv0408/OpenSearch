--- conflicted
+++ resolved
@@ -238,12 +238,8 @@
                 IndexSettings.INDEX_DOC_ID_FUZZY_SET_FALSE_POSITIVE_PROBABILITY_SETTING,
 
                 // Settings for concurrent segment search
-<<<<<<< HEAD
-                IndexSettings.INDEX_CONCURRENT_SEGMENT_SEARCH_SETTING,
-=======
                 IndexSettings.INDEX_CONCURRENT_SEGMENT_SEARCH_SETTING, // deprecated
                 IndexSettings.INDEX_CONCURRENT_SEGMENT_SEARCH_MODE,
->>>>>>> 19356506
                 IndexSettings.INDEX_CONCURRENT_SEGMENT_SEARCH_MAX_SLICE_COUNT,
                 IndexSettings.ALLOW_DERIVED_FIELDS,
 
