/*
 * SPDX-License-Identifier: Apache-2.0
 *
 * The OpenSearch Contributors require contributions made to
 * this file be licensed under the Apache-2.0 license or a
 * compatible open source license.
 */

package org.opensearch.common.settings;

import org.opensearch.common.settings.Setting.Property;
import org.opensearch.common.util.FeatureFlags;

import java.util.Set;

/**
 * Encapsulates all valid feature flag level settings.
 *
 * @opensearch.internal
 */
public class FeatureFlagSettings extends AbstractScopedSettings {

    protected FeatureFlagSettings(
        Settings settings,
        Set<Setting<?>> settingsSet,
        Set<SettingUpgrader<?>> settingUpgraders,
        Property scope
    ) {
        super(settings, settingsSet, settingUpgraders, scope);
    }

    public static final Set<Setting<?>> BUILT_IN_FEATURE_FLAGS = Set.of(
        FeatureFlags.EXTENSIONS_SETTING,
        FeatureFlags.IDENTITY_SETTING,
        FeatureFlags.TELEMETRY_SETTING,
        FeatureFlags.DATETIME_FORMATTER_CACHING_SETTING,
        FeatureFlags.TIERED_REMOTE_INDEX_SETTING,
        FeatureFlags.REMOTE_STORE_MIGRATION_EXPERIMENTAL_SETTING,
        FeatureFlags.PLUGGABLE_CACHE_SETTING,
<<<<<<< HEAD
        FeatureFlags.REMOTE_ROUTING_TABLE_EXPERIMENTAL_SETTING
=======
        FeatureFlags.REMOTE_PUBLICATION_EXPERIMENTAL_SETTING
>>>>>>> 156eca34
    );
}<|MERGE_RESOLUTION|>--- conflicted
+++ resolved
@@ -37,10 +37,6 @@
         FeatureFlags.TIERED_REMOTE_INDEX_SETTING,
         FeatureFlags.REMOTE_STORE_MIGRATION_EXPERIMENTAL_SETTING,
         FeatureFlags.PLUGGABLE_CACHE_SETTING,
-<<<<<<< HEAD
-        FeatureFlags.REMOTE_ROUTING_TABLE_EXPERIMENTAL_SETTING
-=======
         FeatureFlags.REMOTE_PUBLICATION_EXPERIMENTAL_SETTING
->>>>>>> 156eca34
     );
 }