/*
 * SPDX-License-Identifier: Apache-2.0
 *
 * The OpenSearch Contributors require contributions made to
 * this file be licensed under the Apache-2.0 license or a
 * compatible open source license.
 */

/*
 * Licensed to Elasticsearch under one or more contributor
 * license agreements. See the NOTICE file distributed with
 * this work for additional information regarding copyright
 * ownership. Elasticsearch licenses this file to you under
 * the Apache License, Version 2.0 (the "License"); you may
 * not use this file except in compliance with the License.
 * You may obtain a copy of the License at
 *
 *     http://www.apache.org/licenses/LICENSE-2.0
 *
 * Unless required by applicable law or agreed to in writing,
 * software distributed under the License is distributed on an
 * "AS IS" BASIS, WITHOUT WARRANTIES OR CONDITIONS OF ANY
 * KIND, either express or implied.  See the License for the
 * specific language governing permissions and limitations
 * under the License.
 */
/*
 * Modifications Copyright OpenSearch Contributors. See
 * GitHub history for details.
 */

package org.opensearch.common.settings;

import org.apache.logging.log4j.LogManager;
import org.opensearch.action.admin.cluster.configuration.TransportAddVotingConfigExclusionsAction;
import org.opensearch.action.admin.indices.close.TransportCloseIndexAction;
import org.opensearch.action.search.CreatePitController;
import org.opensearch.action.search.SearchRequestSlowLog;
import org.opensearch.action.search.SearchRequestStats;
import org.opensearch.action.search.TransportSearchAction;
import org.opensearch.action.support.AutoCreateIndex;
import org.opensearch.action.support.DestructiveOperations;
import org.opensearch.action.support.replication.TransportReplicationAction;
import org.opensearch.bootstrap.BootstrapSettings;
import org.opensearch.client.Client;
import org.opensearch.cluster.ClusterModule;
import org.opensearch.cluster.ClusterName;
import org.opensearch.cluster.InternalClusterInfoService;
import org.opensearch.cluster.NodeConnectionsService;
import org.opensearch.cluster.action.index.MappingUpdatedAction;
import org.opensearch.cluster.action.shard.ShardStateAction;
import org.opensearch.cluster.coordination.ClusterBootstrapService;
import org.opensearch.cluster.coordination.ClusterFormationFailureHelper;
import org.opensearch.cluster.coordination.Coordinator;
import org.opensearch.cluster.coordination.ElectionSchedulerFactory;
import org.opensearch.cluster.coordination.FollowersChecker;
import org.opensearch.cluster.coordination.JoinHelper;
import org.opensearch.cluster.coordination.LagDetector;
import org.opensearch.cluster.coordination.LeaderChecker;
import org.opensearch.cluster.coordination.NoClusterManagerBlockService;
import org.opensearch.cluster.coordination.Reconfigurator;
import org.opensearch.cluster.metadata.IndexGraveyard;
import org.opensearch.cluster.metadata.Metadata;
import org.opensearch.cluster.routing.OperationRouting;
import org.opensearch.cluster.routing.allocation.AwarenessReplicaBalance;
import org.opensearch.cluster.routing.allocation.DiskThresholdSettings;
import org.opensearch.cluster.routing.allocation.ExistingShardsAllocator;
import org.opensearch.cluster.routing.allocation.allocator.BalancedShardsAllocator;
import org.opensearch.cluster.routing.allocation.decider.AwarenessAllocationDecider;
import org.opensearch.cluster.routing.allocation.decider.ClusterRebalanceAllocationDecider;
import org.opensearch.cluster.routing.allocation.decider.ConcurrentRebalanceAllocationDecider;
import org.opensearch.cluster.routing.allocation.decider.ConcurrentRecoveriesAllocationDecider;
import org.opensearch.cluster.routing.allocation.decider.DiskThresholdDecider;
import org.opensearch.cluster.routing.allocation.decider.EnableAllocationDecider;
import org.opensearch.cluster.routing.allocation.decider.FilterAllocationDecider;
import org.opensearch.cluster.routing.allocation.decider.NodeLoadAwareAllocationDecider;
import org.opensearch.cluster.routing.allocation.decider.SameShardAllocationDecider;
import org.opensearch.cluster.routing.allocation.decider.ShardsLimitAllocationDecider;
import org.opensearch.cluster.routing.allocation.decider.ThrottlingAllocationDecider;
import org.opensearch.cluster.routing.remote.RemoteRoutingTableService;
import org.opensearch.cluster.service.ClusterApplierService;
import org.opensearch.cluster.service.ClusterManagerService;
import org.opensearch.cluster.service.ClusterManagerTaskThrottler;
import org.opensearch.cluster.service.ClusterService;
import org.opensearch.common.annotation.PublicApi;
import org.opensearch.common.cache.CacheType;
import org.opensearch.common.cache.settings.CacheSettings;
import org.opensearch.common.cache.store.settings.OpenSearchOnHeapCacheSettings;
import org.opensearch.common.logging.Loggers;
import org.opensearch.common.network.NetworkModule;
import org.opensearch.common.network.NetworkService;
import org.opensearch.common.settings.Setting.Property;
import org.opensearch.common.util.FeatureFlags;
import org.opensearch.common.util.PageCacheRecycler;
import org.opensearch.common.util.concurrent.OpenSearchExecutors;
import org.opensearch.common.util.concurrent.ThreadContext;
import org.opensearch.discovery.DiscoveryModule;
import org.opensearch.discovery.HandshakingTransportAddressConnector;
import org.opensearch.discovery.PeerFinder;
import org.opensearch.discovery.SeedHostsResolver;
import org.opensearch.discovery.SettingsBasedSeedHostsProvider;
import org.opensearch.env.Environment;
import org.opensearch.env.NodeEnvironment;
import org.opensearch.gateway.DanglingIndicesState;
import org.opensearch.gateway.GatewayService;
import org.opensearch.gateway.PersistedClusterStateService;
import org.opensearch.gateway.ShardsBatchGatewayAllocator;
import org.opensearch.gateway.remote.RemoteClusterStateCleanupManager;
import org.opensearch.gateway.remote.RemoteClusterStateService;
import org.opensearch.gateway.remote.RemoteGlobalMetadataManager;
import org.opensearch.gateway.remote.RemoteIndexMetadataManager;
import org.opensearch.gateway.remote.RemoteManifestManager;
import org.opensearch.http.HttpTransportSettings;
import org.opensearch.index.IndexModule;
import org.opensearch.index.IndexSettings;
import org.opensearch.index.IndexingPressure;
import org.opensearch.index.SegmentReplicationPressureService;
import org.opensearch.index.ShardIndexingPressureMemoryManager;
import org.opensearch.index.ShardIndexingPressureSettings;
import org.opensearch.index.ShardIndexingPressureStore;
import org.opensearch.index.remote.RemoteStorePressureSettings;
import org.opensearch.index.remote.RemoteStoreStatsTrackerFactory;
import org.opensearch.index.store.remote.filecache.FileCacheSettings;
import org.opensearch.indices.IndexingMemoryController;
import org.opensearch.indices.IndicesQueryCache;
import org.opensearch.indices.IndicesRequestCache;
import org.opensearch.indices.IndicesService;
import org.opensearch.indices.RemoteStoreSettings;
import org.opensearch.indices.ShardLimitValidator;
import org.opensearch.indices.analysis.HunspellService;
import org.opensearch.indices.breaker.BreakerSettings;
import org.opensearch.indices.breaker.HierarchyCircuitBreakerService;
import org.opensearch.indices.fielddata.cache.IndicesFieldDataCache;
import org.opensearch.indices.recovery.RecoverySettings;
import org.opensearch.indices.store.IndicesStore;
import org.opensearch.monitor.fs.FsHealthService;
import org.opensearch.monitor.fs.FsService;
import org.opensearch.monitor.jvm.JvmGcMonitorService;
import org.opensearch.monitor.jvm.JvmService;
import org.opensearch.monitor.os.OsService;
import org.opensearch.monitor.process.ProcessService;
import org.opensearch.node.Node;
import org.opensearch.node.Node.DiscoverySettings;
import org.opensearch.node.NodeRoleSettings;
import org.opensearch.node.remotestore.RemoteStoreNodeService;
import org.opensearch.node.resource.tracker.ResourceTrackerSettings;
import org.opensearch.persistent.PersistentTasksClusterService;
import org.opensearch.persistent.decider.EnableAssignmentDecider;
import org.opensearch.plugins.PluginsService;
import org.opensearch.ratelimitting.admissioncontrol.AdmissionControlSettings;
import org.opensearch.ratelimitting.admissioncontrol.settings.CpuBasedAdmissionControllerSettings;
import org.opensearch.ratelimitting.admissioncontrol.settings.IoBasedAdmissionControllerSettings;
import org.opensearch.repositories.fs.FsRepository;
import org.opensearch.rest.BaseRestHandler;
import org.opensearch.script.ScriptService;
import org.opensearch.search.SearchModule;
import org.opensearch.search.SearchService;
import org.opensearch.search.aggregations.MultiBucketConsumerService;
import org.opensearch.search.backpressure.settings.NodeDuressSettings;
import org.opensearch.search.backpressure.settings.SearchBackpressureSettings;
import org.opensearch.search.backpressure.settings.SearchShardTaskSettings;
import org.opensearch.search.backpressure.settings.SearchTaskSettings;
import org.opensearch.search.fetch.subphase.highlight.FastVectorHighlighter;
import org.opensearch.snapshots.InternalSnapshotsInfoService;
import org.opensearch.snapshots.SnapshotsService;
import org.opensearch.tasks.TaskCancellationMonitoringSettings;
import org.opensearch.tasks.TaskManager;
import org.opensearch.tasks.TaskResourceTrackingService;
import org.opensearch.tasks.consumer.TopNSearchTasksLogger;
import org.opensearch.telemetry.TelemetrySettings;
import org.opensearch.threadpool.ThreadPool;
import org.opensearch.transport.ProxyConnectionStrategy;
import org.opensearch.transport.RemoteClusterService;
import org.opensearch.transport.RemoteConnectionStrategy;
import org.opensearch.transport.SniffConnectionStrategy;
import org.opensearch.transport.TransportSettings;
import org.opensearch.watcher.ResourceWatcherService;

import java.util.Arrays;
import java.util.Collections;
import java.util.HashSet;
import java.util.List;
import java.util.Map;
import java.util.Set;
import java.util.function.Predicate;

/**
 * Encapsulates all valid cluster level settings.
 *
 * @opensearch.api
 */
@PublicApi(since = "1.0.0")
public final class ClusterSettings extends AbstractScopedSettings {

    public ClusterSettings(final Settings nodeSettings, final Set<Setting<?>> settingsSet) {
        this(nodeSettings, settingsSet, Collections.emptySet());
    }

    public ClusterSettings(final Settings nodeSettings, final Set<Setting<?>> settingsSet, final Set<SettingUpgrader<?>> settingUpgraders) {
        super(nodeSettings, settingsSet, settingUpgraders, Property.NodeScope);
        addSettingsUpdater(new LoggingSettingUpdater(nodeSettings));
    }

    private static final class LoggingSettingUpdater implements SettingUpdater<Settings> {
        final Predicate<String> loggerPredicate = Loggers.LOG_LEVEL_SETTING::match;
        private final Settings settings;

        LoggingSettingUpdater(Settings settings) {
            this.settings = settings;
        }

        @Override
        public boolean hasChanged(Settings current, Settings previous) {
            return current.filter(loggerPredicate).equals(previous.filter(loggerPredicate)) == false;
        }

        @Override
        public Settings getValue(Settings current, Settings previous) {
            Settings.Builder builder = Settings.builder();
            builder.put(current.filter(loggerPredicate));
            for (String key : previous.keySet()) {
                if (loggerPredicate.test(key) && builder.keys().contains(key) == false) {
                    if (Loggers.LOG_LEVEL_SETTING.getConcreteSetting(key).exists(settings) == false) {
                        builder.putNull(key);
                    } else {
                        builder.put(key, Loggers.LOG_LEVEL_SETTING.getConcreteSetting(key).get(settings).toString());
                    }
                }
            }
            return builder.build();
        }

        @Override
        public void apply(Settings value, Settings current, Settings previous) {
            for (String key : value.keySet()) {
                assert loggerPredicate.test(key);
                String component = key.substring("logger.".length());
                if ("level".equals(component)) {
                    continue;
                }
                if ("_root".equals(component)) {
                    final String rootLevel = value.get(key);
                    if (rootLevel == null) {
                        Loggers.setLevel(LogManager.getRootLogger(), Loggers.LOG_DEFAULT_LEVEL_SETTING.get(settings));
                    } else {
                        Loggers.setLevel(LogManager.getRootLogger(), rootLevel);
                    }
                } else {
                    Loggers.setLevel(LogManager.getLogger(component), value.get(key));
                }
            }
        }
    }

    public static Set<Setting<?>> BUILT_IN_CLUSTER_SETTINGS = Collections.unmodifiableSet(
        new HashSet<>(
            Arrays.asList(
                AwarenessAllocationDecider.CLUSTER_ROUTING_ALLOCATION_AWARENESS_ATTRIBUTE_SETTING,
                AwarenessAllocationDecider.CLUSTER_ROUTING_ALLOCATION_AWARENESS_FORCE_GROUP_SETTING,
                AwarenessReplicaBalance.CLUSTER_ROUTING_ALLOCATION_AWARENESS_BALANCE_SETTING,
                BalancedShardsAllocator.INDEX_BALANCE_FACTOR_SETTING,
                BalancedShardsAllocator.SHARD_BALANCE_FACTOR_SETTING,
                BalancedShardsAllocator.PRIMARY_SHARD_REBALANCE_BUFFER,
                BalancedShardsAllocator.PREFER_PRIMARY_SHARD_BALANCE,
                BalancedShardsAllocator.PREFER_PRIMARY_SHARD_REBALANCE,
                BalancedShardsAllocator.SHARD_MOVE_PRIMARY_FIRST_SETTING,
                BalancedShardsAllocator.SHARD_MOVEMENT_STRATEGY_SETTING,
                BalancedShardsAllocator.THRESHOLD_SETTING,
                BreakerSettings.CIRCUIT_BREAKER_LIMIT_SETTING,
                BreakerSettings.CIRCUIT_BREAKER_OVERHEAD_SETTING,
                BreakerSettings.CIRCUIT_BREAKER_TYPE,
                ClusterRebalanceAllocationDecider.CLUSTER_ROUTING_ALLOCATION_ALLOW_REBALANCE_SETTING,
                ConcurrentRebalanceAllocationDecider.CLUSTER_ROUTING_ALLOCATION_CLUSTER_CONCURRENT_REBALANCE_SETTING,
                ConcurrentRecoveriesAllocationDecider.CLUSTER_ROUTING_ALLOCATION_CLUSTER_CONCURRENT_RECOVERIES_SETTING,
                DanglingIndicesState.AUTO_IMPORT_DANGLING_INDICES_SETTING,
                EnableAllocationDecider.CLUSTER_ROUTING_ALLOCATION_ENABLE_SETTING,
                EnableAllocationDecider.CLUSTER_ROUTING_REBALANCE_ENABLE_SETTING,
                ExistingShardsAllocator.EXISTING_SHARDS_ALLOCATOR_BATCH_MODE,
                FilterAllocationDecider.CLUSTER_ROUTING_INCLUDE_GROUP_SETTING,
                FilterAllocationDecider.CLUSTER_ROUTING_EXCLUDE_GROUP_SETTING,
                FilterAllocationDecider.CLUSTER_ROUTING_REQUIRE_GROUP_SETTING,
                FsRepository.REPOSITORIES_CHUNK_SIZE_SETTING,
                FsRepository.REPOSITORIES_COMPRESS_SETTING,
                FsRepository.REPOSITORIES_LOCATION_SETTING,
                IndicesQueryCache.INDICES_CACHE_QUERY_SIZE_SETTING,
                IndicesQueryCache.INDICES_CACHE_QUERY_COUNT_SETTING,
                IndicesQueryCache.INDICES_QUERIES_CACHE_ALL_SEGMENTS_SETTING,
                IndicesService.CLUSTER_DEFAULT_INDEX_REFRESH_INTERVAL_SETTING,
                IndicesService.CLUSTER_MINIMUM_INDEX_REFRESH_INTERVAL_SETTING,
                IndicesService.INDICES_ID_FIELD_DATA_ENABLED_SETTING,
                IndicesService.WRITE_DANGLING_INDICES_INFO_SETTING,
                IndicesService.CLUSTER_REPLICATION_TYPE_SETTING,
                MappingUpdatedAction.INDICES_MAPPING_DYNAMIC_TIMEOUT_SETTING,
                MappingUpdatedAction.INDICES_MAX_IN_FLIGHT_UPDATES_SETTING,
                Metadata.SETTING_READ_ONLY_SETTING,
                Metadata.SETTING_READ_ONLY_ALLOW_DELETE_SETTING,
                Metadata.DEFAULT_REPLICA_COUNT_SETTING,
                Metadata.SETTING_CREATE_INDEX_BLOCK_SETTING,
                ShardLimitValidator.SETTING_CLUSTER_MAX_SHARDS_PER_NODE,
                ShardLimitValidator.SETTING_CLUSTER_MAX_SHARDS_PER_CLUSTER,
                ShardLimitValidator.SETTING_CLUSTER_IGNORE_DOT_INDEXES,
                RecoverySettings.INDICES_RECOVERY_MAX_BYTES_PER_SEC_SETTING,
                RecoverySettings.INDICES_REPLICATION_MAX_BYTES_PER_SEC_SETTING,
                RecoverySettings.INDICES_RECOVERY_RETRY_DELAY_STATE_SYNC_SETTING,
                RecoverySettings.INDICES_RECOVERY_RETRY_DELAY_NETWORK_SETTING,
                RecoverySettings.INDICES_RECOVERY_ACTIVITY_TIMEOUT_SETTING,
                RecoverySettings.INDICES_RECOVERY_INTERNAL_ACTION_TIMEOUT_SETTING,
                RecoverySettings.INDICES_RECOVERY_INTERNAL_LONG_ACTION_TIMEOUT_SETTING,
                RecoverySettings.INDICES_RECOVERY_MAX_CONCURRENT_FILE_CHUNKS_SETTING,
                RecoverySettings.INDICES_RECOVERY_MAX_CONCURRENT_OPERATIONS_SETTING,
                RecoverySettings.INDICES_RECOVERY_MAX_CONCURRENT_REMOTE_STORE_STREAMS_SETTING,
                RecoverySettings.INDICES_INTERNAL_REMOTE_UPLOAD_TIMEOUT,
                ThrottlingAllocationDecider.CLUSTER_ROUTING_ALLOCATION_NODE_INITIAL_PRIMARIES_RECOVERIES_SETTING,
                ThrottlingAllocationDecider.CLUSTER_ROUTING_ALLOCATION_NODE_INITIAL_REPLICAS_RECOVERIES_SETTING,
                ThrottlingAllocationDecider.CLUSTER_ROUTING_ALLOCATION_NODE_CONCURRENT_INCOMING_RECOVERIES_SETTING,
                ThrottlingAllocationDecider.CLUSTER_ROUTING_ALLOCATION_NODE_CONCURRENT_OUTGOING_RECOVERIES_SETTING,
                ThrottlingAllocationDecider.CLUSTER_ROUTING_ALLOCATION_NODE_CONCURRENT_RECOVERIES_SETTING,
                DiskThresholdDecider.ENABLE_FOR_SINGLE_DATA_NODE,
                DiskThresholdSettings.CLUSTER_ROUTING_ALLOCATION_LOW_DISK_WATERMARK_SETTING,
                DiskThresholdSettings.CLUSTER_ROUTING_ALLOCATION_HIGH_DISK_WATERMARK_SETTING,
                DiskThresholdSettings.CLUSTER_ROUTING_ALLOCATION_DISK_FLOOD_STAGE_WATERMARK_SETTING,
                DiskThresholdSettings.CLUSTER_ROUTING_ALLOCATION_DISK_THRESHOLD_ENABLED_SETTING,
                DiskThresholdSettings.CLUSTER_CREATE_INDEX_BLOCK_AUTO_RELEASE,
                DiskThresholdSettings.CLUSTER_ROUTING_ALLOCATION_INCLUDE_RELOCATIONS_SETTING,
                DiskThresholdSettings.CLUSTER_ROUTING_ALLOCATION_REROUTE_INTERVAL_SETTING,
                SameShardAllocationDecider.CLUSTER_ROUTING_ALLOCATION_SAME_HOST_SETTING,
                ShardStateAction.FOLLOW_UP_REROUTE_PRIORITY_SETTING,
                InternalClusterInfoService.INTERNAL_CLUSTER_INFO_UPDATE_INTERVAL_SETTING,
                InternalClusterInfoService.INTERNAL_CLUSTER_INFO_TIMEOUT_SETTING,
                InternalSnapshotsInfoService.INTERNAL_SNAPSHOT_INFO_MAX_CONCURRENT_FETCHES_SETTING,
                DestructiveOperations.REQUIRES_NAME_SETTING,
                NoClusterManagerBlockService.NO_MASTER_BLOCK_SETTING,  // deprecated
                NoClusterManagerBlockService.NO_CLUSTER_MANAGER_BLOCK_SETTING,
                GatewayService.EXPECTED_DATA_NODES_SETTING,
                GatewayService.EXPECTED_MASTER_NODES_SETTING,
                GatewayService.EXPECTED_NODES_SETTING,
                GatewayService.RECOVER_AFTER_DATA_NODES_SETTING,
                GatewayService.RECOVER_AFTER_MASTER_NODES_SETTING,
                GatewayService.RECOVER_AFTER_NODES_SETTING,
                GatewayService.RECOVER_AFTER_TIME_SETTING,
                ShardsBatchGatewayAllocator.GATEWAY_ALLOCATOR_BATCH_SIZE,
                PersistedClusterStateService.SLOW_WRITE_LOGGING_THRESHOLD,
                NetworkModule.HTTP_DEFAULT_TYPE_SETTING,
                NetworkModule.TRANSPORT_DEFAULT_TYPE_SETTING,
                NetworkModule.HTTP_TYPE_SETTING,
                NetworkModule.TRANSPORT_TYPE_SETTING,
                NetworkModule.TRANSPORT_SSL_DUAL_MODE_ENABLED,
                NetworkModule.TRANSPORT_SSL_ENFORCE_HOSTNAME_VERIFICATION,
                NetworkModule.TRANSPORT_SSL_ENFORCE_HOSTNAME_VERIFICATION_RESOLVE_HOST_NAME,
                HttpTransportSettings.SETTING_CORS_ALLOW_CREDENTIALS,
                HttpTransportSettings.SETTING_CORS_ENABLED,
                HttpTransportSettings.SETTING_CORS_MAX_AGE,
                HttpTransportSettings.SETTING_HTTP_DETAILED_ERRORS_ENABLED,
                HttpTransportSettings.SETTING_CORS_ALLOW_ORIGIN,
                HttpTransportSettings.SETTING_HTTP_HOST,
                HttpTransportSettings.SETTING_HTTP_PUBLISH_HOST,
                HttpTransportSettings.SETTING_HTTP_BIND_HOST,
                HttpTransportSettings.SETTING_HTTP_PORT,
                HttpTransportSettings.SETTING_HTTP_PUBLISH_PORT,
                HttpTransportSettings.SETTING_PIPELINING_MAX_EVENTS,
                HttpTransportSettings.SETTING_HTTP_COMPRESSION,
                HttpTransportSettings.SETTING_HTTP_COMPRESSION_LEVEL,
                HttpTransportSettings.SETTING_CORS_ALLOW_METHODS,
                HttpTransportSettings.SETTING_CORS_ALLOW_HEADERS,
                HttpTransportSettings.SETTING_HTTP_DETAILED_ERRORS_ENABLED,
                HttpTransportSettings.SETTING_HTTP_CONTENT_TYPE_REQUIRED,
                HttpTransportSettings.SETTING_HTTP_MAX_CONTENT_LENGTH,
                HttpTransportSettings.SETTING_HTTP_MAX_CHUNK_SIZE,
                HttpTransportSettings.SETTING_HTTP_MAX_HEADER_SIZE,
                HttpTransportSettings.SETTING_HTTP_MAX_WARNING_HEADER_COUNT,
                HttpTransportSettings.SETTING_HTTP_MAX_WARNING_HEADER_SIZE,
                HttpTransportSettings.SETTING_HTTP_MAX_INITIAL_LINE_LENGTH,
                HttpTransportSettings.SETTING_HTTP_READ_TIMEOUT,
                HttpTransportSettings.SETTING_HTTP_CONNECT_TIMEOUT,
                HttpTransportSettings.SETTING_HTTP_RESET_COOKIES,
                HttpTransportSettings.OLD_SETTING_HTTP_TCP_NO_DELAY,
                HttpTransportSettings.SETTING_HTTP_TCP_NO_DELAY,
                HttpTransportSettings.SETTING_HTTP_TCP_KEEP_ALIVE,
                HttpTransportSettings.SETTING_HTTP_TCP_KEEP_IDLE,
                HttpTransportSettings.SETTING_HTTP_TCP_KEEP_INTERVAL,
                HttpTransportSettings.SETTING_HTTP_TCP_KEEP_COUNT,
                HttpTransportSettings.SETTING_HTTP_TCP_REUSE_ADDRESS,
                HttpTransportSettings.SETTING_HTTP_TCP_SEND_BUFFER_SIZE,
                HttpTransportSettings.SETTING_HTTP_TCP_RECEIVE_BUFFER_SIZE,
                HttpTransportSettings.SETTING_HTTP_TRACE_LOG_INCLUDE,
                HttpTransportSettings.SETTING_HTTP_TRACE_LOG_EXCLUDE,
                HierarchyCircuitBreakerService.USE_REAL_MEMORY_USAGE_SETTING,
                HierarchyCircuitBreakerService.TOTAL_CIRCUIT_BREAKER_LIMIT_SETTING,
                HierarchyCircuitBreakerService.FIELDDATA_CIRCUIT_BREAKER_LIMIT_SETTING,
                HierarchyCircuitBreakerService.FIELDDATA_CIRCUIT_BREAKER_OVERHEAD_SETTING,
                HierarchyCircuitBreakerService.IN_FLIGHT_REQUESTS_CIRCUIT_BREAKER_LIMIT_SETTING,
                HierarchyCircuitBreakerService.IN_FLIGHT_REQUESTS_CIRCUIT_BREAKER_OVERHEAD_SETTING,
                HierarchyCircuitBreakerService.REQUEST_CIRCUIT_BREAKER_LIMIT_SETTING,
                HierarchyCircuitBreakerService.REQUEST_CIRCUIT_BREAKER_OVERHEAD_SETTING,
                IndexModule.NODE_STORE_ALLOW_MMAP,
                ClusterApplierService.CLUSTER_SERVICE_SLOW_TASK_LOGGING_THRESHOLD_SETTING,
                ClusterService.USER_DEFINED_METADATA,
                ClusterManagerService.MASTER_SERVICE_SLOW_TASK_LOGGING_THRESHOLD_SETTING,  // deprecated
                ClusterManagerService.CLUSTER_MANAGER_SERVICE_SLOW_TASK_LOGGING_THRESHOLD_SETTING,
                SearchService.DEFAULT_SEARCH_TIMEOUT_SETTING,
                SearchService.DEFAULT_ALLOW_PARTIAL_SEARCH_RESULTS,
                TransportSearchAction.SHARD_COUNT_LIMIT_SETTING,
                TransportSearchAction.SEARCH_CANCEL_AFTER_TIME_INTERVAL_SETTING,
                TransportSearchAction.SEARCH_QUERY_METRICS_ENABLED_SETTING,
                TransportSearchAction.SEARCH_PHASE_TOOK_ENABLED,
                SearchRequestStats.SEARCH_REQUEST_STATS_ENABLED,
                RemoteClusterService.REMOTE_CLUSTER_SKIP_UNAVAILABLE,
                SniffConnectionStrategy.REMOTE_CONNECTIONS_PER_CLUSTER,
                RemoteClusterService.REMOTE_INITIAL_CONNECTION_TIMEOUT_SETTING,
                RemoteClusterService.REMOTE_NODE_ATTRIBUTE,
                RemoteClusterService.ENABLE_REMOTE_CLUSTERS,
                RemoteClusterService.REMOTE_CLUSTER_PING_SCHEDULE,
                RemoteClusterService.REMOTE_CLUSTER_COMPRESS,
                RemoteConnectionStrategy.REMOTE_CONNECTION_MODE,
                ProxyConnectionStrategy.PROXY_ADDRESS,
                ProxyConnectionStrategy.REMOTE_SOCKET_CONNECTIONS,
                ProxyConnectionStrategy.SERVER_NAME,
                ProxyConnectionStrategy.SERVER_NAME,
                SniffConnectionStrategy.REMOTE_CLUSTERS_PROXY,
                SniffConnectionStrategy.REMOTE_CLUSTER_SEEDS,
                SniffConnectionStrategy.REMOTE_NODE_CONNECTIONS,
                TransportCloseIndexAction.CLUSTER_INDICES_CLOSE_ENABLE_SETTING,
                ShardsLimitAllocationDecider.CLUSTER_TOTAL_SHARDS_PER_NODE_SETTING,
                NodeConnectionsService.CLUSTER_NODE_RECONNECT_INTERVAL_SETTING,
                HierarchyCircuitBreakerService.FIELDDATA_CIRCUIT_BREAKER_TYPE_SETTING,
                HierarchyCircuitBreakerService.REQUEST_CIRCUIT_BREAKER_TYPE_SETTING,
                TransportReplicationAction.REPLICATION_INITIAL_RETRY_BACKOFF_BOUND,
                TransportReplicationAction.REPLICATION_RETRY_TIMEOUT,
                TransportSettings.HOST,
                TransportSettings.PUBLISH_HOST,
                TransportSettings.PUBLISH_HOST_PROFILE,
                TransportSettings.BIND_HOST,
                TransportSettings.BIND_HOST_PROFILE,
                TransportSettings.OLD_PORT,
                TransportSettings.PORT,
                TransportSettings.PORT_PROFILE,
                TransportSettings.PUBLISH_PORT,
                TransportSettings.PUBLISH_PORT_PROFILE,
                TransportSettings.OLD_TRANSPORT_COMPRESS,
                TransportSettings.TRANSPORT_COMPRESS,
                TransportSettings.PING_SCHEDULE,
                TransportSettings.TCP_CONNECT_TIMEOUT,
                TransportSettings.CONNECT_TIMEOUT,
                TransportSettings.DEFAULT_FEATURES_SETTING,
                TransportSettings.OLD_TCP_NO_DELAY,
                TransportSettings.TCP_NO_DELAY,
                TransportSettings.OLD_TCP_NO_DELAY_PROFILE,
                TransportSettings.TCP_NO_DELAY_PROFILE,
                TransportSettings.TCP_KEEP_ALIVE,
                TransportSettings.OLD_TCP_KEEP_ALIVE_PROFILE,
                TransportSettings.TCP_KEEP_ALIVE_PROFILE,
                TransportSettings.TCP_KEEP_IDLE,
                TransportSettings.TCP_KEEP_IDLE_PROFILE,
                TransportSettings.TCP_KEEP_INTERVAL,
                TransportSettings.TCP_KEEP_INTERVAL_PROFILE,
                TransportSettings.TCP_KEEP_COUNT,
                TransportSettings.TCP_KEEP_COUNT_PROFILE,
                TransportSettings.TCP_REUSE_ADDRESS,
                TransportSettings.OLD_TCP_REUSE_ADDRESS_PROFILE,
                TransportSettings.TCP_REUSE_ADDRESS_PROFILE,
                TransportSettings.TCP_SEND_BUFFER_SIZE,
                TransportSettings.OLD_TCP_SEND_BUFFER_SIZE_PROFILE,
                TransportSettings.TCP_SEND_BUFFER_SIZE_PROFILE,
                TransportSettings.TCP_RECEIVE_BUFFER_SIZE,
                TransportSettings.OLD_TCP_RECEIVE_BUFFER_SIZE_PROFILE,
                TransportSettings.TCP_RECEIVE_BUFFER_SIZE_PROFILE,
                TransportSettings.CONNECTIONS_PER_NODE_RECOVERY,
                TransportSettings.CONNECTIONS_PER_NODE_BULK,
                TransportSettings.CONNECTIONS_PER_NODE_REG,
                TransportSettings.CONNECTIONS_PER_NODE_STATE,
                TransportSettings.CONNECTIONS_PER_NODE_PING,
                TransportSettings.TRACE_LOG_EXCLUDE_SETTING,
                TransportSettings.TRACE_LOG_INCLUDE_SETTING,
                TransportSettings.SLOW_OPERATION_THRESHOLD_SETTING,
                NetworkService.NETWORK_SERVER,
                NetworkService.GLOBAL_NETWORK_HOST_SETTING,
                NetworkService.GLOBAL_NETWORK_BIND_HOST_SETTING,
                NetworkService.GLOBAL_NETWORK_PUBLISH_HOST_SETTING,
                NetworkService.TCP_NO_DELAY,
                NetworkService.TCP_KEEP_ALIVE,
                NetworkService.TCP_KEEP_IDLE,
                NetworkService.TCP_KEEP_INTERVAL,
                NetworkService.TCP_KEEP_COUNT,
                NetworkService.TCP_REUSE_ADDRESS,
                NetworkService.TCP_SEND_BUFFER_SIZE,
                NetworkService.TCP_RECEIVE_BUFFER_SIZE,
                NetworkService.TCP_CONNECT_TIMEOUT,
                IndexSettings.QUERY_STRING_ANALYZE_WILDCARD,
                IndexSettings.QUERY_STRING_ALLOW_LEADING_WILDCARD,
                IndexSettings.TIME_SERIES_INDEX_MERGE_POLICY,
                ScriptService.SCRIPT_GENERAL_CACHE_SIZE_SETTING,
                ScriptService.SCRIPT_GENERAL_CACHE_EXPIRE_SETTING,
                ScriptService.SCRIPT_GENERAL_MAX_COMPILATIONS_RATE_SETTING,
                ScriptService.SCRIPT_CACHE_SIZE_SETTING,
                ScriptService.SCRIPT_CACHE_EXPIRE_SETTING,
                ScriptService.SCRIPT_DISABLE_MAX_COMPILATIONS_RATE_SETTING,
                ScriptService.SCRIPT_MAX_COMPILATIONS_RATE_SETTING,
                ScriptService.SCRIPT_MAX_SIZE_IN_BYTES,
                ScriptService.TYPES_ALLOWED_SETTING,
                ScriptService.CONTEXTS_ALLOWED_SETTING,
                IndicesService.INDICES_CACHE_CLEAN_INTERVAL_SETTING,
                IndicesFieldDataCache.INDICES_FIELDDATA_CACHE_SIZE_KEY,
                IndicesRequestCache.INDICES_CACHE_QUERY_SIZE,
                IndicesRequestCache.INDICES_CACHE_QUERY_EXPIRE,
                IndicesRequestCache.INDICES_REQUEST_CACHE_CLEANUP_INTERVAL_SETTING,
                IndicesRequestCache.INDICES_REQUEST_CACHE_STALENESS_THRESHOLD_SETTING,
                HunspellService.HUNSPELL_LAZY_LOAD,
                HunspellService.HUNSPELL_IGNORE_CASE,
                HunspellService.HUNSPELL_DICTIONARY_OPTIONS,
                IndicesStore.INDICES_STORE_DELETE_SHARD_TIMEOUT,
                Environment.PATH_DATA_SETTING,
                Environment.PATH_HOME_SETTING,
                Environment.PATH_LOGS_SETTING,
                Environment.PATH_REPO_SETTING,
                Environment.PATH_SHARED_DATA_SETTING,
                Environment.PIDFILE_SETTING,
                Environment.NODE_PIDFILE_SETTING,
                NodeEnvironment.NODE_ID_SEED_SETTING,
                DiscoverySettings.INITIAL_STATE_TIMEOUT_SETTING,
                DiscoveryModule.DISCOVERY_TYPE_SETTING,
                DiscoveryModule.DISCOVERY_SEED_PROVIDERS_SETTING,
                DiscoveryModule.LEGACY_DISCOVERY_HOSTS_PROVIDER_SETTING,
                DiscoveryModule.ELECTION_STRATEGY_SETTING,
                SettingsBasedSeedHostsProvider.DISCOVERY_SEED_HOSTS_SETTING,
                SettingsBasedSeedHostsProvider.LEGACY_DISCOVERY_ZEN_PING_UNICAST_HOSTS_SETTING,
                SeedHostsResolver.DISCOVERY_SEED_RESOLVER_MAX_CONCURRENT_RESOLVERS_SETTING,
                SeedHostsResolver.DISCOVERY_SEED_RESOLVER_TIMEOUT_SETTING,
                SeedHostsResolver.LEGACY_DISCOVERY_ZEN_PING_UNICAST_CONCURRENT_CONNECTS_SETTING,
                SeedHostsResolver.LEGACY_DISCOVERY_ZEN_PING_UNICAST_HOSTS_RESOLVE_TIMEOUT,
                SearchService.DEFAULT_KEEPALIVE_SETTING,
                SearchService.KEEPALIVE_INTERVAL_SETTING,
                SearchService.MAX_KEEPALIVE_SETTING,
                SearchService.ALLOW_EXPENSIVE_QUERIES,
                MultiBucketConsumerService.MAX_BUCKET_SETTING,
                SearchService.LOW_LEVEL_CANCELLATION_SETTING,
                SearchService.MAX_OPEN_SCROLL_CONTEXT,
                SearchService.MAX_OPEN_PIT_CONTEXT,
                SearchService.MAX_PIT_KEEPALIVE_SETTING,
                SearchService.MAX_AGGREGATION_REWRITE_FILTERS,
                CreatePitController.PIT_INIT_KEEP_ALIVE,
                Node.WRITE_PORTS_FILE_SETTING,
                Node.NODE_NAME_SETTING,
                Node.NODE_ATTRIBUTES,
                Node.NODE_LOCAL_STORAGE_SETTING,
                NodeRoleSettings.NODE_ROLES_SETTING,
                AutoCreateIndex.AUTO_CREATE_INDEX_SETTING,
                BaseRestHandler.MULTI_ALLOW_EXPLICIT_INDEX,
                ClusterName.CLUSTER_NAME_SETTING,
                Client.CLIENT_TYPE_SETTING_S,
                ClusterModule.SHARDS_ALLOCATOR_TYPE_SETTING,
                OpenSearchExecutors.PROCESSORS_SETTING,
                OpenSearchExecutors.NODE_PROCESSORS_SETTING,
                ThreadContext.DEFAULT_HEADERS_SETTING,
                Loggers.LOG_DEFAULT_LEVEL_SETTING,
                Loggers.LOG_LEVEL_SETTING,
                NodeEnvironment.MAX_LOCAL_STORAGE_NODES_SETTING,
                NodeEnvironment.ENABLE_LUCENE_SEGMENT_INFOS_TRACE_SETTING,
                OsService.REFRESH_INTERVAL_SETTING,
                ProcessService.REFRESH_INTERVAL_SETTING,
                JvmService.REFRESH_INTERVAL_SETTING,
                FsService.REFRESH_INTERVAL_SETTING,
                JvmGcMonitorService.ENABLED_SETTING,
                JvmGcMonitorService.REFRESH_INTERVAL_SETTING,
                JvmGcMonitorService.GC_SETTING,
                JvmGcMonitorService.GC_OVERHEAD_WARN_SETTING,
                JvmGcMonitorService.GC_OVERHEAD_INFO_SETTING,
                JvmGcMonitorService.GC_OVERHEAD_DEBUG_SETTING,
                PageCacheRecycler.LIMIT_HEAP_SETTING,
                PageCacheRecycler.WEIGHT_BYTES_SETTING,
                PageCacheRecycler.WEIGHT_INT_SETTING,
                PageCacheRecycler.WEIGHT_LONG_SETTING,
                PageCacheRecycler.WEIGHT_OBJECTS_SETTING,
                PageCacheRecycler.TYPE_SETTING,
                PluginsService.MANDATORY_SETTING,
                BootstrapSettings.SECURITY_FILTER_BAD_DEFAULTS_SETTING,
                BootstrapSettings.MEMORY_LOCK_SETTING,
                BootstrapSettings.SYSTEM_CALL_FILTER_SETTING,
                BootstrapSettings.CTRLHANDLER_SETTING,
                KeyStoreWrapper.SEED_SETTING,
                IndexingMemoryController.INDEX_BUFFER_SIZE_SETTING,
                IndexingMemoryController.MIN_INDEX_BUFFER_SIZE_SETTING,
                IndexingMemoryController.MAX_INDEX_BUFFER_SIZE_SETTING,
                IndexingMemoryController.SHARD_INACTIVE_TIME_SETTING,
                IndexingMemoryController.SHARD_MEMORY_INTERVAL_TIME_SETTING,
                ResourceWatcherService.ENABLED,
                ResourceWatcherService.RELOAD_INTERVAL_HIGH,
                ResourceWatcherService.RELOAD_INTERVAL_MEDIUM,
                ResourceWatcherService.RELOAD_INTERVAL_LOW,
                SearchModule.INDICES_MAX_CLAUSE_COUNT_SETTING,
                ThreadPool.ESTIMATED_TIME_INTERVAL_SETTING,
                FastVectorHighlighter.SETTING_TV_HIGHLIGHT_MULTI_VALUE,
                Node.BREAKER_TYPE_KEY,
                OperationRouting.USE_ADAPTIVE_REPLICA_SELECTION_SETTING,
                OperationRouting.IGNORE_AWARENESS_ATTRIBUTES_SETTING,
                OperationRouting.WEIGHTED_ROUTING_DEFAULT_WEIGHT,
                OperationRouting.WEIGHTED_ROUTING_FAILOPEN_ENABLED,
                OperationRouting.STRICT_WEIGHTED_SHARD_ROUTING_ENABLED,
                OperationRouting.IGNORE_WEIGHTED_SHARD_ROUTING,
                IndexGraveyard.SETTING_MAX_TOMBSTONES,
                PersistentTasksClusterService.CLUSTER_TASKS_ALLOCATION_RECHECK_INTERVAL_SETTING,
                EnableAssignmentDecider.CLUSTER_TASKS_ALLOCATION_ENABLE_SETTING,
                PeerFinder.DISCOVERY_FIND_PEERS_INTERVAL_SETTING,
                PeerFinder.DISCOVERY_FIND_PEERS_INTERVAL_DURING_DECOMMISSION_SETTING,
                PeerFinder.DISCOVERY_REQUEST_PEERS_TIMEOUT_SETTING,
                ClusterFormationFailureHelper.DISCOVERY_CLUSTER_FORMATION_WARNING_TIMEOUT_SETTING,
                ElectionSchedulerFactory.ELECTION_INITIAL_TIMEOUT_SETTING,
                ElectionSchedulerFactory.ELECTION_BACK_OFF_TIME_SETTING,
                ElectionSchedulerFactory.ELECTION_MAX_TIMEOUT_SETTING,
                ElectionSchedulerFactory.ELECTION_DURATION_SETTING,
                Coordinator.PUBLISH_TIMEOUT_SETTING,
                Coordinator.PUBLISH_INFO_TIMEOUT_SETTING,
                JoinHelper.JOIN_TIMEOUT_SETTING,
                FollowersChecker.FOLLOWER_CHECK_TIMEOUT_SETTING,
                FollowersChecker.FOLLOWER_CHECK_INTERVAL_SETTING,
                FollowersChecker.FOLLOWER_CHECK_RETRY_COUNT_SETTING,
                LeaderChecker.LEADER_CHECK_TIMEOUT_SETTING,
                LeaderChecker.LEADER_CHECK_INTERVAL_SETTING,
                LeaderChecker.LEADER_CHECK_RETRY_COUNT_SETTING,
                Reconfigurator.CLUSTER_AUTO_SHRINK_VOTING_CONFIGURATION,
                TransportAddVotingConfigExclusionsAction.MAXIMUM_VOTING_CONFIG_EXCLUSIONS_SETTING,
                ClusterBootstrapService.INITIAL_MASTER_NODES_SETTING,  // deprecated
                ClusterBootstrapService.INITIAL_CLUSTER_MANAGER_NODES_SETTING,
                ClusterBootstrapService.UNCONFIGURED_BOOTSTRAP_TIMEOUT_SETTING,
                LagDetector.CLUSTER_FOLLOWER_LAG_TIMEOUT_SETTING,
                HandshakingTransportAddressConnector.PROBE_CONNECT_TIMEOUT_SETTING,
                HandshakingTransportAddressConnector.PROBE_HANDSHAKE_TIMEOUT_SETTING,
                SnapshotsService.MAX_CONCURRENT_SNAPSHOT_OPERATIONS_SETTING,
                FsHealthService.ENABLED_SETTING,
                FsHealthService.REFRESH_INTERVAL_SETTING,
                FsHealthService.SLOW_PATH_LOGGING_THRESHOLD_SETTING,
                FsHealthService.HEALTHY_TIMEOUT_SETTING,
                NodeLoadAwareAllocationDecider.CLUSTER_ROUTING_ALLOCATION_LOAD_AWARENESS_PROVISIONED_CAPACITY_SETTING,
                NodeLoadAwareAllocationDecider.CLUSTER_ROUTING_ALLOCATION_LOAD_AWARENESS_SKEW_FACTOR_SETTING,
                NodeLoadAwareAllocationDecider.CLUSTER_ROUTING_ALLOCATION_LOAD_AWARENESS_ALLOW_UNASSIGNED_PRIMARIES_SETTING,
                NodeLoadAwareAllocationDecider.CLUSTER_ROUTING_ALLOCATION_LOAD_AWARENESS_FLAT_SKEW_SETTING,
                ShardIndexingPressureSettings.SHARD_INDEXING_PRESSURE_ENABLED,
                ShardIndexingPressureSettings.SHARD_INDEXING_PRESSURE_ENFORCED,
                ShardIndexingPressureSettings.REQUEST_SIZE_WINDOW,
                ShardIndexingPressureSettings.SHARD_MIN_LIMIT,
                ShardIndexingPressureStore.MAX_COLD_STORE_SIZE,
                ShardIndexingPressureMemoryManager.LOWER_OPERATING_FACTOR,
                ShardIndexingPressureMemoryManager.OPTIMAL_OPERATING_FACTOR,
                ShardIndexingPressureMemoryManager.UPPER_OPERATING_FACTOR,
                ShardIndexingPressureMemoryManager.NODE_SOFT_LIMIT,
                ShardIndexingPressureMemoryManager.THROUGHPUT_DEGRADATION_LIMITS,
                ShardIndexingPressureMemoryManager.SUCCESSFUL_REQUEST_ELAPSED_TIMEOUT,
                ShardIndexingPressureMemoryManager.MAX_OUTSTANDING_REQUESTS,
                IndexingPressure.MAX_INDEXING_BYTES,
                TaskResourceTrackingService.TASK_RESOURCE_TRACKING_ENABLED,
                TaskManager.TASK_RESOURCE_CONSUMERS_ENABLED,
                TopNSearchTasksLogger.LOG_TOP_QUERIES_SIZE_SETTING,
                TopNSearchTasksLogger.LOG_TOP_QUERIES_FREQUENCY_SETTING,
                ClusterManagerTaskThrottler.THRESHOLD_SETTINGS,
                ClusterManagerTaskThrottler.BASE_DELAY_SETTINGS,
                ClusterManagerTaskThrottler.MAX_DELAY_SETTINGS,
                // Settings related to search backpressure
                SearchBackpressureSettings.SETTING_MODE,

                NodeDuressSettings.SETTING_NUM_SUCCESSIVE_BREACHES,
                NodeDuressSettings.SETTING_CPU_THRESHOLD,
                NodeDuressSettings.SETTING_HEAP_THRESHOLD,
                SearchTaskSettings.SETTING_CANCELLATION_RATIO,
                SearchTaskSettings.SETTING_CANCELLATION_RATE,
                SearchTaskSettings.SETTING_CANCELLATION_BURST,
                SearchTaskSettings.SETTING_HEAP_PERCENT_THRESHOLD,
                SearchTaskSettings.SETTING_HEAP_VARIANCE_THRESHOLD,
                SearchTaskSettings.SETTING_HEAP_MOVING_AVERAGE_WINDOW_SIZE,
                SearchTaskSettings.SETTING_CPU_TIME_MILLIS_THRESHOLD,
                SearchTaskSettings.SETTING_ELAPSED_TIME_MILLIS_THRESHOLD,
                SearchTaskSettings.SETTING_TOTAL_HEAP_PERCENT_THRESHOLD,
                SearchShardTaskSettings.SETTING_CANCELLATION_RATIO,
                SearchShardTaskSettings.SETTING_CANCELLATION_RATE,
                SearchShardTaskSettings.SETTING_CANCELLATION_BURST,
                SearchShardTaskSettings.SETTING_HEAP_PERCENT_THRESHOLD,
                SearchShardTaskSettings.SETTING_HEAP_VARIANCE_THRESHOLD,
                SearchShardTaskSettings.SETTING_HEAP_MOVING_AVERAGE_WINDOW_SIZE,
                SearchShardTaskSettings.SETTING_CPU_TIME_MILLIS_THRESHOLD,
                SearchShardTaskSettings.SETTING_ELAPSED_TIME_MILLIS_THRESHOLD,
                SearchShardTaskSettings.SETTING_TOTAL_HEAP_PERCENT_THRESHOLD,
                SearchBackpressureSettings.SETTING_CANCELLATION_RATIO,  // deprecated
                SearchBackpressureSettings.SETTING_CANCELLATION_RATE,   // deprecated
                SearchBackpressureSettings.SETTING_CANCELLATION_BURST,   // deprecated
                SegmentReplicationPressureService.SEGMENT_REPLICATION_INDEXING_PRESSURE_ENABLED,
                SegmentReplicationPressureService.MAX_INDEXING_CHECKPOINTS,
                SegmentReplicationPressureService.MAX_REPLICATION_TIME_BACKPRESSURE_SETTING,
                SegmentReplicationPressureService.MAX_REPLICATION_LIMIT_STALE_REPLICA_SETTING,
                SegmentReplicationPressureService.MAX_ALLOWED_STALE_SHARDS,

                // Settings related to resource trackers
                ResourceTrackerSettings.GLOBAL_CPU_USAGE_AC_WINDOW_DURATION_SETTING,
                ResourceTrackerSettings.GLOBAL_JVM_USAGE_AC_WINDOW_DURATION_SETTING,
                ResourceTrackerSettings.GLOBAL_IO_USAGE_AC_WINDOW_DURATION_SETTING,

                // Settings related to Searchable Snapshots
                Node.NODE_SEARCH_CACHE_SIZE_SETTING,
                FileCacheSettings.DATA_TO_FILE_CACHE_SIZE_RATIO_SETTING,

                // Settings related to Remote Refresh Segment Pressure
                RemoteStorePressureSettings.REMOTE_REFRESH_SEGMENT_PRESSURE_ENABLED,
                RemoteStorePressureSettings.BYTES_LAG_VARIANCE_FACTOR,
                RemoteStorePressureSettings.UPLOAD_TIME_LAG_VARIANCE_FACTOR,
                RemoteStorePressureSettings.MIN_CONSECUTIVE_FAILURES_LIMIT,

                // Settings related to Remote Store stats
                RemoteStoreStatsTrackerFactory.MOVING_AVERAGE_WINDOW_SIZE,

                // Related to monitoring of task cancellation
                TaskCancellationMonitoringSettings.IS_ENABLED_SETTING,
                TaskCancellationMonitoringSettings.DURATION_MILLIS_SETTING,

                // Search request slow log settings
                SearchRequestSlowLog.CLUSTER_SEARCH_REQUEST_SLOWLOG_THRESHOLD_WARN_SETTING,
                SearchRequestSlowLog.CLUSTER_SEARCH_REQUEST_SLOWLOG_THRESHOLD_INFO_SETTING,
                SearchRequestSlowLog.CLUSTER_SEARCH_REQUEST_SLOWLOG_THRESHOLD_DEBUG_SETTING,
                SearchRequestSlowLog.CLUSTER_SEARCH_REQUEST_SLOWLOG_THRESHOLD_TRACE_SETTING,
                SearchRequestSlowLog.CLUSTER_SEARCH_REQUEST_SLOWLOG_LEVEL,

                // Remote cluster state settings
                RemoteClusterStateCleanupManager.REMOTE_CLUSTER_STATE_CLEANUP_INTERVAL_SETTING,
                RemoteClusterStateService.REMOTE_CLUSTER_STATE_ENABLED_SETTING,
                RemoteClusterStateService.REMOTE_STATE_READ_TIMEOUT_SETTING,
                RemoteIndexMetadataManager.INDEX_METADATA_UPLOAD_TIMEOUT_SETTING,
                RemoteGlobalMetadataManager.GLOBAL_METADATA_UPLOAD_TIMEOUT_SETTING,
                RemoteManifestManager.METADATA_MANIFEST_UPLOAD_TIMEOUT_SETTING,
                RemoteStoreNodeService.REMOTE_STORE_COMPATIBILITY_MODE_SETTING,
                RemoteStoreNodeService.MIGRATION_DIRECTION_SETTING,
                IndicesService.CLUSTER_REMOTE_INDEX_RESTRICT_ASYNC_DURABILITY_SETTING,
                IndicesService.CLUSTER_INDEX_RESTRICT_REPLICATION_TYPE_SETTING,

                // Admission Control Settings
                AdmissionControlSettings.ADMISSION_CONTROL_TRANSPORT_LAYER_MODE,
                CpuBasedAdmissionControllerSettings.CPU_BASED_ADMISSION_CONTROLLER_TRANSPORT_LAYER_MODE,
                CpuBasedAdmissionControllerSettings.INDEXING_CPU_USAGE_LIMIT,
                CpuBasedAdmissionControllerSettings.SEARCH_CPU_USAGE_LIMIT,
                CpuBasedAdmissionControllerSettings.CLUSTER_ADMIN_CPU_USAGE_LIMIT,
                IoBasedAdmissionControllerSettings.IO_BASED_ADMISSION_CONTROLLER_TRANSPORT_LAYER_MODE,
                IoBasedAdmissionControllerSettings.SEARCH_IO_USAGE_LIMIT,
                IoBasedAdmissionControllerSettings.INDEXING_IO_USAGE_LIMIT,

                // Concurrent segment search settings
                SearchService.CLUSTER_CONCURRENT_SEGMENT_SEARCH_SETTING,
                SearchService.CONCURRENT_SEGMENT_SEARCH_TARGET_MAX_SLICE_COUNT_SETTING,

                RemoteStoreSettings.CLUSTER_REMOTE_INDEX_SEGMENT_METADATA_RETENTION_MAX_COUNT_SETTING,
                RemoteStoreSettings.CLUSTER_REMOTE_TRANSLOG_BUFFER_INTERVAL_SETTING,
                RemoteStoreSettings.CLUSTER_REMOTE_TRANSLOG_TRANSFER_TIMEOUT_SETTING,
                RemoteStoreSettings.CLUSTER_REMOTE_SEGMENT_TRANSFER_TIMEOUT_SETTING,
                RemoteStoreSettings.CLUSTER_REMOTE_STORE_PATH_TYPE_SETTING,
                RemoteStoreSettings.CLUSTER_REMOTE_STORE_PATH_HASH_ALGORITHM_SETTING,
                RemoteStoreSettings.CLUSTER_REMOTE_MAX_TRANSLOG_READERS,
<<<<<<< HEAD

                // Remote Routing table settings
                RemoteRoutingTableService.REMOTE_ROUTING_TABLE_ENABLED_SETTING
=======
                RemoteStoreSettings.CLUSTER_REMOTE_STORE_TRANSLOG_METADATA
>>>>>>> 156eca34
            )
        )
    );

    public static List<SettingUpgrader<?>> BUILT_IN_SETTING_UPGRADERS = Collections.emptyList();

    /**
     * Map of feature flag name to feature-flagged cluster settings. Once each feature
     * is ready for production release, the feature flag can be removed, and the
     * setting should be moved to {@link #BUILT_IN_CLUSTER_SETTINGS}.
     */
    public static final Map<List<String>, List<Setting>> FEATURE_FLAGGED_CLUSTER_SETTINGS = Map.of(
        List.of(FeatureFlags.TELEMETRY),
        List.of(
            TelemetrySettings.TRACER_ENABLED_SETTING,
            TelemetrySettings.TRACER_SAMPLER_PROBABILITY,
            TelemetrySettings.METRICS_PUBLISH_INTERVAL_SETTING,
            TelemetrySettings.TRACER_FEATURE_ENABLED_SETTING,
            TelemetrySettings.METRICS_FEATURE_ENABLED_SETTING
        ),
        List.of(FeatureFlags.PLUGGABLE_CACHE),
        List.of(
            CacheSettings.getConcreteStoreNameSettingForCacheType(CacheType.INDICES_REQUEST_CACHE),
            OpenSearchOnHeapCacheSettings.MAXIMUM_SIZE_IN_BYTES.getConcreteSettingForNamespace(
                CacheType.INDICES_REQUEST_CACHE.getSettingPrefix()
            ),
            OpenSearchOnHeapCacheSettings.EXPIRE_AFTER_ACCESS_SETTING.getConcreteSettingForNamespace(
                CacheType.INDICES_REQUEST_CACHE.getSettingPrefix()
            )
        )
    );
}<|MERGE_RESOLUTION|>--- conflicted
+++ resolved
@@ -719,6 +719,7 @@
                 RemoteClusterStateCleanupManager.REMOTE_CLUSTER_STATE_CLEANUP_INTERVAL_SETTING,
                 RemoteClusterStateService.REMOTE_CLUSTER_STATE_ENABLED_SETTING,
                 RemoteClusterStateService.REMOTE_STATE_READ_TIMEOUT_SETTING,
+                RemoteClusterStateService.REMOTE_STATE_READ_TIMEOUT_SETTING,
                 RemoteIndexMetadataManager.INDEX_METADATA_UPLOAD_TIMEOUT_SETTING,
                 RemoteGlobalMetadataManager.GLOBAL_METADATA_UPLOAD_TIMEOUT_SETTING,
                 RemoteManifestManager.METADATA_MANIFEST_UPLOAD_TIMEOUT_SETTING,
@@ -748,13 +749,10 @@
                 RemoteStoreSettings.CLUSTER_REMOTE_STORE_PATH_TYPE_SETTING,
                 RemoteStoreSettings.CLUSTER_REMOTE_STORE_PATH_HASH_ALGORITHM_SETTING,
                 RemoteStoreSettings.CLUSTER_REMOTE_MAX_TRANSLOG_READERS,
-<<<<<<< HEAD
+                RemoteStoreSettings.CLUSTER_REMOTE_STORE_TRANSLOG_METADATA,
 
                 // Remote Routing table settings
                 RemoteRoutingTableService.REMOTE_ROUTING_TABLE_ENABLED_SETTING
-=======
-                RemoteStoreSettings.CLUSTER_REMOTE_STORE_TRANSLOG_METADATA
->>>>>>> 156eca34
             )
         )
     );
