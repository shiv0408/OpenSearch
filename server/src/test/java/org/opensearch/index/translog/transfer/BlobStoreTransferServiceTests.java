--- conflicted
+++ resolved
@@ -23,6 +23,13 @@
 import java.util.concurrent.TimeUnit;
 import java.util.concurrent.atomic.AtomicBoolean;
 import org.opensearch.Version;
+import static org.opensearch.index.translog.transfer.TranslogTransferManager.CHECKPOINT_FILE_DATA_KEY;
+
+import java.io.ByteArrayInputStream;
+import java.io.InputStream;
+import java.nio.charset.StandardCharsets;
+import java.util.Base64;
+import java.util.Map;
 import org.opensearch.action.LatchedActionListener;
 import org.opensearch.cluster.metadata.IndexMetadata;
 import org.opensearch.cluster.metadata.RepositoryMetadata;
@@ -54,8 +61,6 @@
 import org.opensearch.threadpool.TestThreadPool;
 import org.opensearch.threadpool.ThreadPool;
 
-<<<<<<< HEAD
-=======
 import java.io.ByteArrayInputStream;
 import java.io.IOException;
 import java.io.InputStream;
@@ -71,7 +76,6 @@
 
 import static org.opensearch.index.translog.transfer.TranslogTransferManager.CHECKPOINT_FILE_DATA_KEY;
 
->>>>>>> 156eca34
 public class BlobStoreTransferServiceTests extends OpenSearchTestCase {
 
     private ThreadPool threadPool;
@@ -245,53 +249,6 @@
         );
     }
 
-<<<<<<< HEAD
-    private static class TestClass implements Serializable {
-        private TestClass(String name, String value) {
-            this.name = name;
-            this.value = value;
-        }
-
-        private final String name;
-        private final String value;
-
-        @Override
-        public String toString() {
-            return "TestClass{ name: " + name + ", value: " + value + " }";
-        }
-    }
-
-    private static class MockAsyncFsContainer extends FsBlobContainer implements AsyncMultiStreamBlobContainer {
-
-        private BlobContainer delegate;
-
-        public MockAsyncFsContainer(FsBlobStore blobStore, BlobPath blobPath, Path path) {
-            super(blobStore, blobPath, path);
-            delegate = blobStore.blobContainer(BlobPath.cleanPath());
-        }
-
-        @Override
-        public void asyncBlobUpload(WriteContext writeContext, ActionListener<Void> completionListener) throws IOException {
-            InputStream inputStream = writeContext.getStreamProvider(Integer.MAX_VALUE).provideStream(0).getInputStream();
-            delegate.writeBlob(writeContext.getFileName(), inputStream, writeContext.getFileSize(), true);
-            completionListener.onResponse(null);
-        }
-
-        @Override
-        public void readBlobAsync(String blobName, ActionListener<ReadContext> listener) {
-            throw new RuntimeException("read not supported");
-        }
-
-        @Override
-        public boolean remoteIntegrityCheckSupported() {
-            return false;
-        }
-
-        public BlobContainer getDelegate() {
-            return delegate;
-        }
-    }
-=======
     public void testBuildTransferFileMetadata_EmptyInputStream() throws IOException {
         InputStream emptyInputStream = new ByteArrayInputStream(new byte[0]);
         Map<String, String> metadata = BlobStoreTransferService.buildTransferFileMetadata(emptyInputStream);
@@ -324,5 +281,49 @@
         assertEquals(expectedBase64String, metadata.get(CHECKPOINT_FILE_DATA_KEY));
     }
 
->>>>>>> 156eca34
+    private static class TestClass implements Serializable {
+        private TestClass(String name, String value) {
+            this.name = name;
+            this.value = value;
+        }
+
+        private final String name;
+        private final String value;
+
+        @Override
+        public String toString() {
+            return "TestClass{ name: " + name + ", value: " + value + " }";
+        }
+    }
+
+    private static class MockAsyncFsContainer extends FsBlobContainer implements AsyncMultiStreamBlobContainer {
+
+        private BlobContainer delegate;
+
+        public MockAsyncFsContainer(FsBlobStore blobStore, BlobPath blobPath, Path path) {
+            super(blobStore, blobPath, path);
+            delegate = blobStore.blobContainer(BlobPath.cleanPath());
+        }
+
+        @Override
+        public void asyncBlobUpload(WriteContext writeContext, ActionListener<Void> completionListener) throws IOException {
+            InputStream inputStream = writeContext.getStreamProvider(Integer.MAX_VALUE).provideStream(0).getInputStream();
+            delegate.writeBlob(writeContext.getFileName(), inputStream, writeContext.getFileSize(), true);
+            completionListener.onResponse(null);
+        }
+
+        @Override
+        public void readBlobAsync(String blobName, ActionListener<ReadContext> listener) {
+            throw new RuntimeException("read not supported");
+        }
+
+        @Override
+        public boolean remoteIntegrityCheckSupported() {
+            return false;
+        }
+
+        public BlobContainer getDelegate() {
+            return delegate;
+        }
+    }
 }