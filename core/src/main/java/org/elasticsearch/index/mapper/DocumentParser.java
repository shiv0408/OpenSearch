/*
 * Licensed to Elasticsearch under one or more contributor
 * license agreements. See the NOTICE file distributed with
 * this work for additional information regarding copyright
 * ownership. Elasticsearch licenses this file to you under
 * the Apache License, Version 2.0 (the "License"); you may
 * not use this file except in compliance with the License.
 * You may obtain a copy of the License at
 *
 *    http://www.apache.org/licenses/LICENSE-2.0
 *
 * Unless required by applicable law or agreed to in writing,
 * software distributed under the License is distributed on an
 * "AS IS" BASIS, WITHOUT WARRANTIES OR CONDITIONS OF ANY
 * KIND, either express or implied.  See the License for the
 * specific language governing permissions and limitations
 * under the License.
 */

package org.elasticsearch.index.mapper;

import java.io.Closeable;
import java.io.IOException;
import java.util.ArrayList;
import java.util.Collections;
import java.util.HashSet;
import java.util.List;
import java.util.Set;

import org.apache.lucene.document.Field;
import org.apache.lucene.index.IndexOptions;
import org.apache.lucene.index.IndexableField;
import org.apache.lucene.util.CloseableThreadLocal;
import org.elasticsearch.common.Strings;
import org.elasticsearch.common.joda.FormatDateTimeFormatter;
import org.elasticsearch.common.settings.Settings;
import org.elasticsearch.common.xcontent.XContentHelper;
import org.elasticsearch.common.xcontent.XContentParser;
import org.elasticsearch.index.IndexSettings;
import org.elasticsearch.index.mapper.core.BinaryFieldMapper;
import org.elasticsearch.index.mapper.core.BooleanFieldMapper;
import org.elasticsearch.index.mapper.core.DateFieldMapper;
import org.elasticsearch.index.mapper.core.DateFieldMapper.DateFieldType;
import org.elasticsearch.index.mapper.core.DoubleFieldMapper;
import org.elasticsearch.index.mapper.core.FloatFieldMapper;
import org.elasticsearch.index.mapper.core.IntegerFieldMapper;
import org.elasticsearch.index.mapper.core.KeywordFieldMapper;
import org.elasticsearch.index.mapper.core.KeywordFieldMapper.KeywordFieldType;
import org.elasticsearch.index.mapper.core.LongFieldMapper;
import org.elasticsearch.index.mapper.core.StringFieldMapper;
import org.elasticsearch.index.mapper.core.StringFieldMapper.StringFieldType;
import org.elasticsearch.index.mapper.core.TextFieldMapper;
import org.elasticsearch.index.mapper.core.TextFieldMapper.TextFieldType;
import org.elasticsearch.index.mapper.internal.TypeFieldMapper;
import org.elasticsearch.index.mapper.internal.UidFieldMapper;
import org.elasticsearch.index.mapper.object.ArrayValueMapperParser;
import org.elasticsearch.index.mapper.object.ObjectMapper;
import org.elasticsearch.index.mapper.object.RootObjectMapper;

/** A parser for documents, given mappings from a DocumentMapper */
final class DocumentParser implements Closeable {

    private CloseableThreadLocal<ParseContext.InternalParseContext> cache = new CloseableThreadLocal<ParseContext.InternalParseContext>() {
        @Override
        protected ParseContext.InternalParseContext initialValue() {
            return new ParseContext.InternalParseContext(indexSettings.getSettings(), docMapperParser, docMapper, new ContentPath(0));
        }
    };

    private final IndexSettings indexSettings;
    private final DocumentMapperParser docMapperParser;
    private final DocumentMapper docMapper;

    public DocumentParser(IndexSettings indexSettings, DocumentMapperParser docMapperParser, DocumentMapper docMapper) {
        this.indexSettings = indexSettings;
        this.docMapperParser = docMapperParser;
        this.docMapper = docMapper;
    }

    final ParsedDocument parseDocument(SourceToParse source) throws MapperParsingException {
        validateType(source);

        source.type(docMapper.type());
        final Mapping mapping = docMapper.mapping();
        final ParseContext.InternalParseContext context = cache.get();
        XContentParser parser = null;
        try {
            parser = parser(source);
            context.reset(parser, new ParseContext.Document(), source);
            validateStart(parser);
            internalParseDocument(mapping, context, parser);
            validateEnd(source, parser);
        } catch (Throwable t) {
            throw wrapInMapperParsingException(source, t);
        } finally {
            // only close the parser when its not provided externally
            if (internalParser(source, parser)) {
                parser.close();
            }
        }

        reverseOrder(context);
        applyDocBoost(context);

        ParsedDocument doc = parsedDocument(source, context, update(context, mapping));
        // reset the context to free up memory
        context.reset(null, null, null);
        return doc;
    }

    private static void internalParseDocument(Mapping mapping, ParseContext.InternalParseContext context, XContentParser parser) throws IOException {
        final boolean emptyDoc = isEmptyDoc(mapping, parser);

        for (MetadataFieldMapper metadataMapper : mapping.metadataMappers) {
            metadataMapper.preParse(context);
        }

        if (mapping.root.isEnabled() == false) {
            // entire type is disabled
            parser.skipChildren();
        } else if (emptyDoc == false) {
            Mapper update = parseObject(context, mapping.root, true);
            if (update != null) {
                context.addDynamicMappingsUpdate(update);
            }
        }

        for (MetadataFieldMapper metadataMapper : mapping.metadataMappers) {
            metadataMapper.postParse(context);
        }
    }

    private void validateType(SourceToParse source) {
        if (docMapper.type().equals(MapperService.DEFAULT_MAPPING)) {
            throw new IllegalArgumentException("It is forbidden to index into the default mapping [" + MapperService.DEFAULT_MAPPING + "]");
        }

        if (source.type() != null && !source.type().equals(docMapper.type())) {
            throw new MapperParsingException("Type mismatch, provide type [" + source.type() + "] but mapper is of type [" + docMapper.type() + "]");
        }
    }

<<<<<<< HEAD
            if (mapping.root.isEnabled() == false) {
                // entire type is disabled
                parser.skipChildren();
            } else if (emptyDoc == false) {
                parseObjectOrNested(context, mapping.root, true);
            }
=======
    private static XContentParser parser(SourceToParse source) throws IOException {
        return source.parser() == null ? XContentHelper.createParser(source.source()) : source.parser();
    }
>>>>>>> 80fc0496

    private static boolean internalParser(SourceToParse source, XContentParser parser) {
        return source.parser() == null && parser != null;
    }

    private static void validateStart(XContentParser parser) throws IOException {
        // will result in START_OBJECT
        XContentParser.Token token = parser.nextToken();
        if (token != XContentParser.Token.START_OBJECT) {
            throw new MapperParsingException("Malformed content, must start with an object");
        }
    }

    private static void validateEnd(SourceToParse source, XContentParser parser) throws IOException {
        XContentParser.Token token;// only check for end of tokens if we created the parser here
        if (internalParser(source, parser)) {
            // try to parse the next token, this should be null if the object is ended properly
            // but will throw a JSON exception if the extra tokens is not valid JSON (this will be handled by the catch)
            token = parser.nextToken();
            if (token != null) {
                throw new IllegalArgumentException("Malformed content, found extra data after parsing: " + token);
            }
        }
    }

    private static boolean isEmptyDoc(Mapping mapping, XContentParser parser) throws IOException {
        if (mapping.root.isEnabled()) {
            final XContentParser.Token token = parser.nextToken();
            if (token == XContentParser.Token.END_OBJECT) {
                // empty doc, we can handle it...
                return true;
            } else if (token != XContentParser.Token.FIELD_NAME) {
                throw new MapperParsingException("Malformed content, after first object, either the type field or the actual properties should exist");
            }
        }
        return false;
    }

    private static void reverseOrder(ParseContext.InternalParseContext context) {
        // reverse the order of docs for nested docs support, parent should be last
        if (context.docs().size() > 1) {
            Collections.reverse(context.docs());
        }
    }

    private static void applyDocBoost(ParseContext.InternalParseContext context) {
        // apply doc boost
        if (context.docBoost() != 1.0f) {
            Set<String> encounteredFields = new HashSet<>();
            for (ParseContext.Document doc : context.docs()) {
                encounteredFields.clear();
                for (IndexableField field : doc) {
                    if (field.fieldType().indexOptions() != IndexOptions.NONE && !field.fieldType().omitNorms()) {
                        if (!encounteredFields.contains(field.name())) {
                            ((Field) field).setBoost(context.docBoost() * field.boost());
                            encounteredFields.add(field.name());
                        }
                    }
                }
            }
        }
    }

    private static ParsedDocument parsedDocument(SourceToParse source, ParseContext.InternalParseContext context, Mapping update) {
        return new ParsedDocument(
            context.uid(),
            context.version(),
            context.id(),
            context.type(),
            source.routing(),
            source.timestamp(),
            source.ttl(),
            context.docs(),
            context.source(),
            update
        ).parent(source.parent());
    }

<<<<<<< HEAD
        Mapping update = createDynamicUpdate(mapping, docMapper, context.getDynamicMappers());
        ParsedDocument doc = new ParsedDocument(context.uid(), context.version(), context.id(), context.type(), source.routing(), source.timestamp(), source.ttl(), context.docs(),
            context.source(), update).parent(source.parent());
        // reset the context to free up memory
        context.reset(null, null, null);
        return doc;
=======

    private static Mapping update(ParseContext.InternalParseContext context, Mapping mapping) {
        Mapper rootDynamicUpdate = context.dynamicMappingsUpdate();
        return rootDynamicUpdate != null ? mapping.mappingUpdate(rootDynamicUpdate) : null;
    }

    private static MapperParsingException wrapInMapperParsingException(SourceToParse source, Throwable e) {
        // if its already a mapper parsing exception, no need to wrap it...
        if (e instanceof MapperParsingException) {
            return (MapperParsingException) e;
        }

        // Throw a more meaningful message if the document is empty.
        if (source.source() != null && source.source().length() == 0) {
            return new MapperParsingException("failed to parse, document is empty");
        }

        return new MapperParsingException("failed to parse", e);
>>>>>>> 80fc0496
    }

    /** Creates a Mapping containing any dynamically added fields, or returns null if there were no dynamic mappings. */
    static Mapping createDynamicUpdate(Mapping mapping, DocumentMapper docMapper, List<Mapper> dynamicMappers) {
        if (dynamicMappers.isEmpty()) {
            return null;
        }
        // We build a mapping by first sorting the mappers, so that all mappers containing a common prefix
        // will be processed in a contiguous block. When the prefix is no longer seen, we pop the extra elements
        // off the stack, merging them upwards into the existing mappers.
        Collections.sort(dynamicMappers, (Mapper o1, Mapper o2) -> o1.name().compareTo(o2.name()));
        List<ObjectMapper> parentMappers = new ArrayList<>();
        // create an empty root object which updates will be propagated into
        RootObjectMapper.Builder rootBuilder = new RootObjectMapper.Builder(docMapper.type());
        RootObjectMapper.BuilderContext context = new RootObjectMapper.BuilderContext(Settings.EMPTY, new ContentPath());
        parentMappers.add(rootBuilder.build(context));
        Mapper previousMapper = null;
        for (Mapper newMapper : dynamicMappers) {
            if (previousMapper != null && newMapper.name().equals(previousMapper.name())) {
                // We can see the same mapper more than once, for example, if we had foo.bar and foo.baz, where
                // foo did not yet exist. This will create 2 copies in dynamic mappings, which should be identical.
                // Here we just skip over the duplicates, but we merge them to ensure there are no conflicts.
                newMapper.merge(previousMapper, false);
                continue;
            }
            previousMapper = newMapper;
            String[] nameParts = newMapper.name().split("\\.");
            // find common elements with the previously processed dynamic mapper
            int keepBefore = 1;
            while (keepBefore < parentMappers.size() &&
                   parentMappers.get(keepBefore).simpleName().equals(nameParts[keepBefore - 1])) {
                ++keepBefore;
            }
            popMappers(parentMappers, keepBefore);

            // Add parent mappers that don't exist in dynamic mappers
            while (keepBefore < nameParts.length) {
                ObjectMapper parent = parentMappers.get(parentMappers.size() - 1);
                Mapper newLast = parent.getMapper(nameParts[keepBefore - 1]);
                if (newLast == null) {
                    String objectName = nameParts[keepBefore - 1];
                    if (keepBefore > 1) {
                        // only prefix with parent mapper if the parent mapper isn't the root (which has a fake name)
                        objectName = parent.name() + '.' + objectName;
                    }
                    newLast = docMapper.objectMappers().get(objectName);
                }
                assert newLast instanceof ObjectMapper;
                parentMappers.add((ObjectMapper)newLast);
                ++keepBefore;
            }

            if (newMapper instanceof ObjectMapper) {
                parentMappers.add((ObjectMapper)newMapper);
            } else {
                addToLastMapper(parentMappers, newMapper);
            }
        }
        popMappers(parentMappers, 1);
        assert parentMappers.size() == 1;

        return mapping.mappingUpdate(parentMappers.get(0));
    }

    private static void popMappers(List<ObjectMapper> parentMappers, int keepBefore) {
        assert keepBefore >= 1; // never remove the root mapper
        // pop off parent mappers not needed by the current mapper,
        // merging them backwards since they are immutable
        for (int i = parentMappers.size() - 1; i >= keepBefore; --i) {
            addToLastMapper(parentMappers, parentMappers.remove(i));
        }
    }

    private static void addToLastMapper(List<ObjectMapper> parentMappers, Mapper mapper) {
        assert parentMappers.size() >= 1;
        int lastIndex = parentMappers.size() - 1;
        ObjectMapper withNewMapper = parentMappers.get(lastIndex).mappingUpdate(mapper);
        ObjectMapper merged = parentMappers.get(lastIndex).merge(withNewMapper, false);
        parentMappers.set(lastIndex, merged);
    }

    static void parseObjectOrNested(ParseContext context, ObjectMapper mapper, boolean atRoot) throws IOException {
        if (mapper.isEnabled() == false) {
            context.parser().skipChildren();
            return;
        }
        XContentParser parser = context.parser();

        String currentFieldName = parser.currentName();
        if (atRoot && MapperService.isMetadataField(currentFieldName)) {
            throw new MapperParsingException("Field [" + currentFieldName + "] is a metadata field and cannot be added inside a document. Use the index API request parameters.");
        }
        XContentParser.Token token = parser.currentToken();
        if (token == XContentParser.Token.VALUE_NULL) {
            // the object is null ("obj1" : null), simply bail
            return;
        }

        if (token.isValue()) {
            throw new MapperParsingException("object mapping for [" + mapper.name() + "] tried to parse field [" + currentFieldName + "] as object, but found a concrete value");
        }

        ObjectMapper.Nested nested = mapper.nested();
        if (nested.isNested()) {
            context = nestedContext(context, mapper);
        }

        // if we are at the end of the previous object, advance
        if (token == XContentParser.Token.END_OBJECT) {
            token = parser.nextToken();
        }
        if (token == XContentParser.Token.START_OBJECT) {
            // if we are just starting an OBJECT, advance, this is the object we are parsing, we need the name first
            token = parser.nextToken();
        }

        ObjectMapper update = null;
        update = innerParseObject(context, mapper, parser, currentFieldName, token, update);
        // restore the enable path flag
        if (nested.isNested()) {
            nested(context, nested);
        }
        return update;
    }

    private static ObjectMapper innerParseObject(ParseContext context, ObjectMapper mapper, XContentParser parser, String currentFieldName, XContentParser.Token token, ObjectMapper update) throws IOException {
        while (token != XContentParser.Token.END_OBJECT) {
            ObjectMapper newUpdate = null;
            if (token == XContentParser.Token.START_OBJECT) {
                parseObject(context, mapper, currentFieldName);
            } else if (token == XContentParser.Token.START_ARRAY) {
                parseArray(context, mapper, currentFieldName);
            } else if (token == XContentParser.Token.FIELD_NAME) {
                currentFieldName = parser.currentName();
            } else if (token == XContentParser.Token.VALUE_NULL) {
                parseNullValue(context, mapper, currentFieldName);
            } else if (token == null) {
                throw new MapperParsingException("object mapping for [" + mapper.name() + "] tried to parse field [" + currentFieldName + "] as object, but got EOF, has a concrete value been provided to it?");
            } else if (token.isValue()) {
                parseValue(context, mapper, currentFieldName, token);
            }
            token = parser.nextToken();
            if (newUpdate != null) {
                if (update == null) {
                    update = newUpdate;
                } else {
                    update = update.merge(newUpdate, false);
                }
            }
        }
        return update;
    }

    private static void nested(ParseContext context, ObjectMapper.Nested nested) {
        ParseContext.Document nestedDoc = context.doc();
        ParseContext.Document parentDoc = nestedDoc.getParent();
        if (nested.isIncludeInParent()) {
            addFields(nestedDoc, parentDoc);
        }
        if (nested.isIncludeInRoot()) {
            ParseContext.Document rootDoc = context.rootDoc();
            // don't add it twice, if its included in parent, and we are handling the master doc...
            if (!nested.isIncludeInParent() || parentDoc != rootDoc) {
                addFields(nestedDoc, rootDoc);
            }
        }
    }

    private static void addFields(ParseContext.Document nestedDoc, ParseContext.Document rootDoc) {
        for (IndexableField field : nestedDoc.getFields()) {
            if (!field.name().equals(UidFieldMapper.NAME) && !field.name().equals(TypeFieldMapper.NAME)) {
                rootDoc.add(field);
            }
        }
<<<<<<< HEAD
=======
    }

    private static ParseContext nestedContext(ParseContext context, ObjectMapper mapper) {
        context = context.createNestedContext(mapper.fullPath());
        ParseContext.Document nestedDoc = context.doc();
        ParseContext.Document parentDoc = nestedDoc.getParent();
        // pre add the uid field if possible (id was already provided)
        IndexableField uidField = parentDoc.getField(UidFieldMapper.NAME);
        if (uidField != null) {
            // we don't need to add it as a full uid field in nested docs, since we don't need versioning
            // we also rely on this for UidField#loadVersion

            // this is a deeply nested field
            nestedDoc.add(new Field(UidFieldMapper.NAME, uidField.stringValue(), UidFieldMapper.Defaults.NESTED_FIELD_TYPE));
        }
        // the type of the nested doc starts with __, so we can identify that its a nested one in filters
        // note, we don't prefix it with the type of the doc since it allows us to execute a nested query
        // across types (for example, with similar nested objects)
        nestedDoc.add(new Field(TypeFieldMapper.NAME, mapper.nestedTypePathAsString(), TypeFieldMapper.Defaults.FIELD_TYPE));
        return context;
>>>>>>> 80fc0496
    }

    private static void parseObjectOrField(ParseContext context, Mapper mapper) throws IOException {
        if (mapper instanceof ObjectMapper) {
            parseObjectOrNested(context, (ObjectMapper) mapper, false);
        } else {
            FieldMapper fieldMapper = (FieldMapper)mapper;
            Mapper update = fieldMapper.parse(context);
            if (update != null) {
                context.addDynamicMapper(update);
            }
            if (fieldMapper.copyTo() != null) {
                parseCopyFields(context, fieldMapper, fieldMapper.copyTo().copyToFields());
            }
        }
    }

    private static ObjectMapper parseObject(final ParseContext context, ObjectMapper mapper, String currentFieldName) throws IOException {
        assert currentFieldName != null;
        context.path().add(currentFieldName);

        ObjectMapper update = null;
        Mapper objectMapper = mapper.getMapper(currentFieldName);
        if (objectMapper != null) {
            parseObjectOrField(context, objectMapper);
        } else {
            ObjectMapper.Dynamic dynamic = mapper.dynamic();
            if (dynamic == null) {
                dynamic = dynamicOrDefault(context.root().dynamic());
            }
            if (dynamic == ObjectMapper.Dynamic.STRICT) {
                throw new StrictDynamicMappingException(mapper.fullPath(), currentFieldName);
            } else if (dynamic == ObjectMapper.Dynamic.TRUE) {
                // remove the current field name from path, since template search and the object builder add it as well...
                context.path().remove();
                Mapper.Builder builder = context.root().findTemplateBuilder(context, currentFieldName, "object");
                if (builder == null) {
                    builder = new ObjectMapper.Builder(currentFieldName).enabled(true);
                    // if this is a non root object, then explicitly set the dynamic behavior if set
                    if (!(mapper instanceof RootObjectMapper) && mapper.dynamic() != ObjectMapper.Defaults.DYNAMIC) {
                        ((ObjectMapper.Builder) builder).dynamic(mapper.dynamic());
                    }
                }
                Mapper.BuilderContext builderContext = new Mapper.BuilderContext(context.indexSettings(), context.path());
                objectMapper = builder.build(builderContext);
                context.addDynamicMapper(objectMapper);
                context.path().add(currentFieldName);
                parseObjectOrField(context, objectMapper);
            } else {
                // not dynamic, read everything up to end object
                context.parser().skipChildren();
            }
        }

        context.path().remove();
        return update;
    }

    private static void parseArray(ParseContext context, ObjectMapper parentMapper, String lastFieldName) throws IOException {
        String arrayFieldName = lastFieldName;
        Mapper mapper = parentMapper.getMapper(lastFieldName);
        if (mapper != null) {
            // There is a concrete mapper for this field already. Need to check if the mapper
            // expects an array, if so we pass the context straight to the mapper and if not
            // we serialize the array components
            if (mapper instanceof ArrayValueMapperParser) {
                parseObjectOrField(context, mapper);
            } else {
                parseNonDynamicArray(context, parentMapper, lastFieldName, arrayFieldName);
            }
        } else {

            ObjectMapper.Dynamic dynamic = parentMapper.dynamic();
            if (dynamic == null) {
                dynamic = dynamicOrDefault(context.root().dynamic());
            }
            if (dynamic == ObjectMapper.Dynamic.STRICT) {
                throw new StrictDynamicMappingException(parentMapper.fullPath(), arrayFieldName);
            } else if (dynamic == ObjectMapper.Dynamic.TRUE) {
                Mapper.Builder builder = context.root().findTemplateBuilder(context, arrayFieldName, "object");
                if (builder == null) {
                    // TODO: shouldn't this create a default object mapper builder?
                    parseNonDynamicArray(context, parentMapper, lastFieldName, arrayFieldName);
                    return;
                }
                Mapper.BuilderContext builderContext = new Mapper.BuilderContext(context.indexSettings(), context.path());
                mapper = builder.build(builderContext);
                assert mapper != null;
                if (mapper instanceof ArrayValueMapperParser) {
                    context.addDynamicMapper(mapper);
                    context.path().add(arrayFieldName);
                    parseObjectOrField(context, mapper);
                } else {
                    parseNonDynamicArray(context, parentMapper, lastFieldName, arrayFieldName);
                }
            } else {
                // TODO: shouldn't this skip, not parse?
                parseNonDynamicArray(context, parentMapper, lastFieldName, arrayFieldName);
            }
        }
    }

    private static void parseNonDynamicArray(ParseContext context, ObjectMapper mapper, String lastFieldName, String arrayFieldName) throws IOException {
        XContentParser parser = context.parser();
        XContentParser.Token token;
        while ((token = parser.nextToken()) != XContentParser.Token.END_ARRAY) {
            if (token == XContentParser.Token.START_OBJECT) {
                parseObject(context, mapper, lastFieldName);
            } else if (token == XContentParser.Token.START_ARRAY) {
                parseArray(context, mapper, lastFieldName);
            } else if (token == XContentParser.Token.FIELD_NAME) {
                lastFieldName = parser.currentName();
            } else if (token == XContentParser.Token.VALUE_NULL) {
                parseNullValue(context, mapper, lastFieldName);
            } else if (token == null) {
                throw new MapperParsingException("object mapping for [" + mapper.name() + "] with array for [" + arrayFieldName + "] tried to parse as array, but got EOF, is there a mismatch in types for the same field?");
            } else {
                parseValue(context, mapper, lastFieldName, token);
            }
        }
    }

    private static void parseValue(final ParseContext context, ObjectMapper parentMapper, String currentFieldName, XContentParser.Token token) throws IOException {
        if (currentFieldName == null) {
            throw new MapperParsingException("object mapping [" + parentMapper.name() + "] trying to serialize a value with no field associated with it, current value [" + context.parser().textOrNull() + "]");
        }
        Mapper mapper = parentMapper.getMapper(currentFieldName);
        if (mapper != null) {
            parseObjectOrField(context, mapper);
        } else {
            parseDynamicValue(context, parentMapper, currentFieldName, token);
        }
    }

    private static void parseNullValue(ParseContext context, ObjectMapper parentMapper, String lastFieldName) throws IOException {
        // we can only handle null values if we have mappings for them
        Mapper mapper = parentMapper.getMapper(lastFieldName);
        if (mapper != null) {
            // TODO: passing null to an object seems bogus?
            parseObjectOrField(context, mapper);
        } else if (parentMapper.dynamic() == ObjectMapper.Dynamic.STRICT) {
            throw new StrictDynamicMappingException(parentMapper.fullPath(), lastFieldName);
        }
    }

    private static Mapper.Builder<?,?> createBuilderFromFieldType(final ParseContext context, MappedFieldType fieldType, String currentFieldName) {
        Mapper.Builder builder = null;
        if (fieldType instanceof StringFieldType) {
            builder = context.root().findTemplateBuilder(context, currentFieldName, "string");
            if (builder == null) {
                builder = new StringFieldMapper.Builder(currentFieldName);
            }
        } else if (fieldType instanceof TextFieldType) {
            builder = context.root().findTemplateBuilder(context, currentFieldName, "string");
            if (builder == null) {
                builder = new TextFieldMapper.Builder(currentFieldName);
            }
        } else if (fieldType instanceof KeywordFieldType) {
            builder = context.root().findTemplateBuilder(context, currentFieldName, "string");
            if (builder == null) {
                builder = new KeywordFieldMapper.Builder(currentFieldName);
            }
        } else if (fieldType instanceof DateFieldType) {
            builder = context.root().findTemplateBuilder(context, currentFieldName, "date");
            if (builder == null) {
                builder = new DateFieldMapper.Builder(currentFieldName);
            }
        } else if (fieldType.numericType() != null) {
            switch (fieldType.numericType()) {
            case LONG:
                builder = context.root().findTemplateBuilder(context, currentFieldName, "long");
                if (builder == null) {
                    builder = new LongFieldMapper.Builder(currentFieldName);
                }
                break;
            case DOUBLE:
                builder = context.root().findTemplateBuilder(context, currentFieldName, "double");
                if (builder == null) {
                    builder = new DoubleFieldMapper.Builder(currentFieldName);
                }
                break;
            case INT:
                builder = context.root().findTemplateBuilder(context, currentFieldName, "integer");
                if (builder == null) {
                    builder = new IntegerFieldMapper.Builder(currentFieldName);
                }
                break;
            case FLOAT:
                builder = context.root().findTemplateBuilder(context, currentFieldName, "float");
                if (builder == null) {
                    builder = new FloatFieldMapper.Builder(currentFieldName);
                }
                break;
            default:
                throw new AssertionError("Unexpected numeric type " + fieldType.numericType());
            }
        }
        return builder;
    }

    private static Mapper.Builder<?,?> createBuilderFromDynamicValue(final ParseContext context, XContentParser.Token token, String currentFieldName) throws IOException {
        if (token == XContentParser.Token.VALUE_STRING) {
            // do a quick test to see if its fits a dynamic template, if so, use it.
            // we need to do it here so we can handle things like attachment templates, where calling
            // text (to see if its a date) causes the binary value to be cleared
            {
                Mapper.Builder builder = context.root().findTemplateBuilder(context, currentFieldName, "string", null);
                if (builder != null) {
                    return builder;
                }
            }

            if (context.root().dateDetection()) {
                String text = context.parser().text();
                // a safe check since "1" gets parsed as well
                if (Strings.countOccurrencesOf(text, ":") > 1 || Strings.countOccurrencesOf(text, "-") > 1 || Strings.countOccurrencesOf(text, "/") > 1) {
                    for (FormatDateTimeFormatter dateTimeFormatter : context.root().dynamicDateTimeFormatters()) {
                        try {
                            dateTimeFormatter.parser().parseMillis(text);
                            Mapper.Builder builder = context.root().findTemplateBuilder(context, currentFieldName, "date");
                            if (builder == null) {
                                builder = new DateFieldMapper.Builder(currentFieldName).dateTimeFormatter(dateTimeFormatter);
                            }
                            return builder;
                        } catch (Exception e) {
                            // failure to parse this, continue
                        }
                    }
                }
            }
            if (context.root().numericDetection()) {
                String text = context.parser().text();
                try {
                    Long.parseLong(text);
                    Mapper.Builder builder = context.root().findTemplateBuilder(context, currentFieldName, "long");
                    if (builder == null) {
                        builder = new LongFieldMapper.Builder(currentFieldName);
                    }
                    return builder;
                } catch (NumberFormatException e) {
                    // not a long number
                }
                try {
                    Double.parseDouble(text);
                    Mapper.Builder builder = context.root().findTemplateBuilder(context, currentFieldName, "double");
                    if (builder == null) {
                        builder = new DoubleFieldMapper.Builder(currentFieldName);
                    }
                    return builder;
                } catch (NumberFormatException e) {
                    // not a long number
                }
            }
            Mapper.Builder builder = context.root().findTemplateBuilder(context, currentFieldName, "string");
            if (builder == null) {
                builder = new StringFieldMapper.Builder(currentFieldName);
            }
            return builder;
        } else if (token == XContentParser.Token.VALUE_NUMBER) {
            XContentParser.NumberType numberType = context.parser().numberType();
            if (numberType == XContentParser.NumberType.INT || numberType == XContentParser.NumberType.LONG) {
                Mapper.Builder builder = context.root().findTemplateBuilder(context, currentFieldName, "long");
                if (builder == null) {
                    builder = new LongFieldMapper.Builder(currentFieldName);
                }
                return builder;
            } else if (numberType == XContentParser.NumberType.FLOAT || numberType == XContentParser.NumberType.DOUBLE) {
                Mapper.Builder builder = context.root().findTemplateBuilder(context, currentFieldName, "double");
                if (builder == null) {
                    // no templates are defined, we use float by default instead of double
                    // since this is much more space-efficient and should be enough most of
                    // the time
                    builder = new FloatFieldMapper.Builder(currentFieldName);
                }
                return builder;
            }
        } else if (token == XContentParser.Token.VALUE_BOOLEAN) {
            Mapper.Builder builder = context.root().findTemplateBuilder(context, currentFieldName, "boolean");
            if (builder == null) {
                builder = new BooleanFieldMapper.Builder(currentFieldName);
            }
            return builder;
        } else if (token == XContentParser.Token.VALUE_EMBEDDED_OBJECT) {
            Mapper.Builder builder = context.root().findTemplateBuilder(context, currentFieldName, "binary");
            if (builder == null) {
                builder = new BinaryFieldMapper.Builder(currentFieldName);
            }
            return builder;
        } else {
            Mapper.Builder builder = context.root().findTemplateBuilder(context, currentFieldName, null);
            if (builder != null) {
                return builder;
            }
        }
        // TODO how do we identify dynamically that its a binary value?
        throw new IllegalStateException("Can't handle serializing a dynamic type with content token [" + token + "] and field name [" + currentFieldName + "]");
    }

    private static void parseDynamicValue(final ParseContext context, ObjectMapper parentMapper, String currentFieldName, XContentParser.Token token) throws IOException {
        ObjectMapper.Dynamic dynamic = parentMapper.dynamic();
        if (dynamic == null) {
            dynamic = dynamicOrDefault(context.root().dynamic());
        }
        if (dynamic == ObjectMapper.Dynamic.STRICT) {
            throw new StrictDynamicMappingException(parentMapper.fullPath(), currentFieldName);
        }
        if (dynamic == ObjectMapper.Dynamic.FALSE) {
            return;
        }
        final String path = context.path().pathAsText(currentFieldName);
        final Mapper.BuilderContext builderContext = new Mapper.BuilderContext(context.indexSettings(), context.path());
        final MappedFieldType existingFieldType = context.mapperService().fullName(path);
        Mapper.Builder builder = null;
        if (existingFieldType != null) {
            // create a builder of the same type
            builder = createBuilderFromFieldType(context, existingFieldType, currentFieldName);
        }
        if (builder == null) {
            builder = createBuilderFromDynamicValue(context, token, currentFieldName);
        }
        Mapper mapper = builder.build(builderContext);
        if (existingFieldType != null) {
            // try to not introduce a conflict
            mapper = mapper.updateFieldType(Collections.singletonMap(path, existingFieldType));
        }
        context.addDynamicMapper(mapper);

        parseObjectOrField(context, mapper);
    }

    /** Creates instances of the fields that the current field should be copied to */
    private static void parseCopyFields(ParseContext context, FieldMapper fieldMapper, List<String> copyToFields) throws IOException {
        if (!context.isWithinCopyTo() && copyToFields.isEmpty() == false) {
            context = context.createCopyToContext();
            for (String field : copyToFields) {
                // In case of a hierarchy of nested documents, we need to figure out
                // which document the field should go to
                ParseContext.Document targetDoc = null;
                for (ParseContext.Document doc = context.doc(); doc != null; doc = doc.getParent()) {
                    if (field.startsWith(doc.getPrefix())) {
                        targetDoc = doc;
                        break;
                    }
                }
                assert targetDoc != null;
                final ParseContext copyToContext;
                if (targetDoc == context.doc()) {
                    copyToContext = context;
                } else {
                    copyToContext = context.switchDoc(targetDoc);
                }
                parseCopy(field, copyToContext);
            }
        }
    }

    /** Creates an copy of the current field with given field name and boost */
    private static void parseCopy(String field, ParseContext context) throws IOException {
        FieldMapper fieldMapper = context.docMapper().mappers().getMapper(field);
        if (fieldMapper != null) {
            fieldMapper.parse(context);
        } else {
            // The path of the dest field might be completely different from the current one so we need to reset it
            context = context.overridePath(new ContentPath(0));

            // TODO: why Strings.splitStringToArray instead of String.split?
            final String[] paths = Strings.splitStringToArray(field, '.');
            final String fieldName = paths[paths.length-1];
            ObjectMapper mapper = context.root();
            ObjectMapper[] mappers = new ObjectMapper[paths.length-1];
            if (paths.length > 1) {
                ObjectMapper parent = context.root();
                for (int i = 0; i < paths.length-1; i++) {
                    mapper = context.docMapper().objectMappers().get(context.path().pathAsText(paths[i]));
                    if (mapper == null) {
                        // One mapping is missing, check if we are allowed to create a dynamic one.
                        ObjectMapper.Dynamic dynamic = parent.dynamic();
                        if (dynamic == null) {
                            dynamic = dynamicOrDefault(context.root().dynamic());
                        }

                        switch (dynamic) {
                            case STRICT:
                                throw new StrictDynamicMappingException(parent.fullPath(), paths[i]);
                            case TRUE:
                                Mapper.Builder builder = context.root().findTemplateBuilder(context, paths[i], "object");
                                if (builder == null) {
                                    // if this is a non root object, then explicitly set the dynamic behavior if set
                                    if (!(parent instanceof RootObjectMapper) && parent.dynamic() != ObjectMapper.Defaults.DYNAMIC) {
                                        ((ObjectMapper.Builder) builder).dynamic(parent.dynamic());
                                    }
                                    builder = new ObjectMapper.Builder(paths[i]).enabled(true);
                                }
                                Mapper.BuilderContext builderContext = new Mapper.BuilderContext(context.indexSettings(), context.path());
                                mapper = (ObjectMapper) builder.build(builderContext);
                                if (mapper.nested() != ObjectMapper.Nested.NO) {
                                    throw new MapperParsingException("It is forbidden to create dynamic nested objects ([" + context.path().pathAsText(paths[i]) + "]) through `copy_to`");
                                }
                                context.addDynamicMapper(mapper);
                                break;
                            case FALSE:
                              // Maybe we should log something to tell the user that the copy_to is ignored in this case.
                              break;
                            default:
                                throw new AssertionError("Unexpected dynamic type " + dynamic);

                        }
                    }
                    context.path().add(paths[i]);
                    mappers[i] = mapper;
                    parent = mapper;
                }
            }
            parseDynamicValue(context, mapper, fieldName, context.parser().currentToken());
        }
    }

    private static ObjectMapper.Dynamic dynamicOrDefault(ObjectMapper.Dynamic dynamic) {
        return dynamic == null ? ObjectMapper.Dynamic.TRUE : dynamic;
    }

    @Override
    public void close() {
        cache.close();
    }
}<|MERGE_RESOLUTION|>--- conflicted
+++ resolved
@@ -102,7 +102,7 @@
         reverseOrder(context);
         applyDocBoost(context);
 
-        ParsedDocument doc = parsedDocument(source, context, update(context, mapping));
+        ParsedDocument doc = parsedDocument(source, context, createDynamicUpdate(mapping, docMapper, context.getDynamicMappers()));
         // reset the context to free up memory
         context.reset(null, null, null);
         return doc;
@@ -119,10 +119,7 @@
             // entire type is disabled
             parser.skipChildren();
         } else if (emptyDoc == false) {
-            Mapper update = parseObject(context, mapping.root, true);
-            if (update != null) {
-                context.addDynamicMappingsUpdate(update);
-            }
+            parseObjectOrNested(context, mapping.root, true);
         }
 
         for (MetadataFieldMapper metadataMapper : mapping.metadataMappers) {
@@ -140,18 +137,9 @@
         }
     }
 
-<<<<<<< HEAD
-            if (mapping.root.isEnabled() == false) {
-                // entire type is disabled
-                parser.skipChildren();
-            } else if (emptyDoc == false) {
-                parseObjectOrNested(context, mapping.root, true);
-            }
-=======
     private static XContentParser parser(SourceToParse source) throws IOException {
         return source.parser() == null ? XContentHelper.createParser(source.source()) : source.parser();
     }
->>>>>>> 80fc0496
 
     private static boolean internalParser(SourceToParse source, XContentParser parser) {
         return source.parser() == null && parser != null;
@@ -230,19 +218,6 @@
         ).parent(source.parent());
     }
 
-<<<<<<< HEAD
-        Mapping update = createDynamicUpdate(mapping, docMapper, context.getDynamicMappers());
-        ParsedDocument doc = new ParsedDocument(context.uid(), context.version(), context.id(), context.type(), source.routing(), source.timestamp(), source.ttl(), context.docs(),
-            context.source(), update).parent(source.parent());
-        // reset the context to free up memory
-        context.reset(null, null, null);
-        return doc;
-=======
-
-    private static Mapping update(ParseContext.InternalParseContext context, Mapping mapping) {
-        Mapper rootDynamicUpdate = context.dynamicMappingsUpdate();
-        return rootDynamicUpdate != null ? mapping.mappingUpdate(rootDynamicUpdate) : null;
-    }
 
     private static MapperParsingException wrapInMapperParsingException(SourceToParse source, Throwable e) {
         // if its already a mapper parsing exception, no need to wrap it...
@@ -256,7 +231,6 @@
         }
 
         return new MapperParsingException("failed to parse", e);
->>>>>>> 80fc0496
     }
 
     /** Creates a Mapping containing any dynamically added fields, or returns null if there were no dynamic mappings. */
@@ -374,17 +348,15 @@
         }
 
         ObjectMapper update = null;
-        update = innerParseObject(context, mapper, parser, currentFieldName, token, update);
+        innerParseObject(context, mapper, parser, currentFieldName, token);
         // restore the enable path flag
         if (nested.isNested()) {
             nested(context, nested);
         }
-        return update;
-    }
-
-    private static ObjectMapper innerParseObject(ParseContext context, ObjectMapper mapper, XContentParser parser, String currentFieldName, XContentParser.Token token, ObjectMapper update) throws IOException {
+    }
+
+    private static void innerParseObject(ParseContext context, ObjectMapper mapper, XContentParser parser, String currentFieldName, XContentParser.Token token) throws IOException {
         while (token != XContentParser.Token.END_OBJECT) {
-            ObjectMapper newUpdate = null;
             if (token == XContentParser.Token.START_OBJECT) {
                 parseObject(context, mapper, currentFieldName);
             } else if (token == XContentParser.Token.START_ARRAY) {
@@ -399,15 +371,7 @@
                 parseValue(context, mapper, currentFieldName, token);
             }
             token = parser.nextToken();
-            if (newUpdate != null) {
-                if (update == null) {
-                    update = newUpdate;
-                } else {
-                    update = update.merge(newUpdate, false);
-                }
-            }
-        }
-        return update;
+        }
     }
 
     private static void nested(ParseContext context, ObjectMapper.Nested nested) {
@@ -431,8 +395,6 @@
                 rootDoc.add(field);
             }
         }
-<<<<<<< HEAD
-=======
     }
 
     private static ParseContext nestedContext(ParseContext context, ObjectMapper mapper) {
@@ -453,7 +415,6 @@
         // across types (for example, with similar nested objects)
         nestedDoc.add(new Field(TypeFieldMapper.NAME, mapper.nestedTypePathAsString(), TypeFieldMapper.Defaults.FIELD_TYPE));
         return context;
->>>>>>> 80fc0496
     }
 
     private static void parseObjectOrField(ParseContext context, Mapper mapper) throws IOException {
