/*
 * Licensed to Elasticsearch under one or more contributor
 * license agreements. See the NOTICE file distributed with
 * this work for additional information regarding copyright
 * ownership. Elasticsearch licenses this file to you under
 * the Apache License, Version 2.0 (the "License"); you may
 * not use this file except in compliance with the License.
 * You may obtain a copy of the License at
 *
 *    http://www.apache.org/licenses/LICENSE-2.0
 *
 * Unless required by applicable law or agreed to in writing,
 * software distributed under the License is distributed on an
 * "AS IS" BASIS, WITHOUT WARRANTIES OR CONDITIONS OF ANY
 * KIND, either express or implied.  See the License for the
 * specific language governing permissions and limitations
 * under the License.
 */

package org.elasticsearch.index.query;

<<<<<<< HEAD
import org.elasticsearch.common.inject.Inject;
import org.elasticsearch.common.xcontent.XContentParser;
import org.elasticsearch.script.Script;
import org.elasticsearch.script.Script.ScriptField;
import org.elasticsearch.script.ScriptParameterParser;
import org.elasticsearch.script.ScriptParameterParser.ScriptParameterValue;
=======
import org.apache.lucene.index.LeafReaderContext;
import org.apache.lucene.search.IndexSearcher;
import org.apache.lucene.search.Query;
import org.apache.lucene.search.RandomAccessWeight;
import org.apache.lucene.search.Weight;
import org.apache.lucene.util.Bits;
import org.elasticsearch.common.inject.Inject;
import org.elasticsearch.common.xcontent.XContentParser;
import org.elasticsearch.script.LeafSearchScript;
import org.elasticsearch.script.Script;
import org.elasticsearch.script.Script.ScriptField;
import org.elasticsearch.script.ScriptContext;
import org.elasticsearch.script.ScriptParameterParser;
import org.elasticsearch.script.ScriptParameterParser.ScriptParameterValue;
import org.elasticsearch.script.ScriptService;
import org.elasticsearch.script.SearchScript;
import org.elasticsearch.search.lookup.SearchLookup;
>>>>>>> f208aaa4

import java.io.IOException;
import java.util.Map;
import java.util.Objects;

import static com.google.common.collect.Maps.newHashMap;

/**
 * Parser for script query
 */
public class ScriptQueryParser extends BaseQueryParser<ScriptQueryBuilder> {

    @Inject
    public ScriptQueryParser() {
    }

    @Override
    public String[] names() {
        return new String[]{ScriptQueryBuilder.NAME};
    }

    @Override
    public ScriptQueryBuilder fromXContent(QueryParseContext parseContext) throws IOException, QueryParsingException {
        XContentParser parser = parseContext.parser();
        ScriptParameterParser scriptParameterParser = new ScriptParameterParser();
        
        // also, when caching, since its isCacheable is false, will result in loading all bit set...
        Script script = null;
        Map<String, Object> params = null;

        float boost = AbstractQueryBuilder.DEFAULT_BOOST;
        String queryName = null;

        XContentParser.Token token;
        String currentFieldName = null;
        while ((token = parser.nextToken()) != XContentParser.Token.END_OBJECT) {
            if (token == XContentParser.Token.FIELD_NAME) {
                currentFieldName = parser.currentName();
            } else if (parseContext.isDeprecatedSetting(currentFieldName)) {
                // skip
            } else if (token == XContentParser.Token.START_OBJECT) {
                if (parseContext.parseFieldMatcher().match(currentFieldName, ScriptField.SCRIPT)) {
                    script = Script.parse(parser, parseContext.parseFieldMatcher());
                } else if ("params".equals(currentFieldName)) { // TODO remove in 3.0 (here to support old script APIs)
                    params = parser.map();
                } else {
                    throw new QueryParsingException(parseContext, "[script] query does not support [" + currentFieldName + "]");
                }
            } else if (token.isValue()) {
                if ("_name".equals(currentFieldName)) {
                    queryName = parser.text();
                } else if ("boost".equals(currentFieldName)) {
                    boost = parser.floatValue();
                } else if (!scriptParameterParser.token(currentFieldName, token, parser, parseContext.parseFieldMatcher())) {
                    throw new QueryParsingException(parseContext, "[script] query does not support [" + currentFieldName + "]");
                }
            }
        }

        if (script == null) { // Didn't find anything using the new API so try using the old one instead
            ScriptParameterValue scriptValue = scriptParameterParser.getDefaultScriptParameterValue();
            if (scriptValue != null) {
                if (params == null) {
                    params = newHashMap();
                }
                script = new Script(scriptValue.script(), scriptValue.scriptType(), scriptParameterParser.lang(), params);
            }
        } else if (params != null) {
            throw new QueryParsingException(parseContext, "script params must be specified inside script object in a [script] filter");
        }

        if (script == null) {
            throw new QueryParsingException(parseContext, "script must be provided with a [script] filter");
        }

        return new ScriptQueryBuilder(script)
                .boost(boost)
                .queryName(queryName);
    }

<<<<<<< HEAD
    @Override
    public ScriptQueryBuilder getBuilderPrototype() {
        return ScriptQueryBuilder.PROTOTYPE;
=======
    static class ScriptQuery extends Query {

        private final Script script;

        private final SearchScript searchScript;

        public ScriptQuery(Script script, ScriptService scriptService, SearchLookup searchLookup) {
            this.script = script;
            this.searchScript = scriptService.search(searchLookup, script, ScriptContext.Standard.SEARCH);
        }

        @Override
        public String toString(String field) {
            StringBuilder buffer = new StringBuilder();
            buffer.append("ScriptFilter(");
            buffer.append(script);
            buffer.append(")");
            return buffer.toString();
        }

        @Override
        public boolean equals(Object obj) {
            if (this == obj)
                return true;
            if (!super.equals(obj))
                return false;
            ScriptQuery other = (ScriptQuery) obj;
            return Objects.equals(script, other.script);
        }

        @Override
        public int hashCode() {
            final int prime = 31;
            int result = super.hashCode();
            result = prime * result + Objects.hashCode(script);
            return result;
        }

        @Override
        public Weight createWeight(IndexSearcher searcher, boolean needsScores) throws IOException {
            return new RandomAccessWeight(this) {
                @Override
                protected Bits getMatchingDocs(final LeafReaderContext context) throws IOException {
                    final LeafSearchScript leafScript = searchScript.getLeafSearchScript(context);
                    return new Bits() {

                        @Override
                        public boolean get(int doc) {
                            leafScript.setDocument(doc);
                            Object val = leafScript.run();
                            if (val == null) {
                                return false;
                            }
                            if (val instanceof Boolean) {
                                return (Boolean) val;
                            }
                            if (val instanceof Number) {
                                return ((Number) val).longValue() != 0;
                            }
                            throw new IllegalArgumentException("Can't handle type [" + val + "] in script filter");
                        }

                        @Override
                        public int length() {
                            return context.reader().maxDoc();
                        }

                    };
                }
            };
        }
>>>>>>> f208aaa4
    }
}<|MERGE_RESOLUTION|>--- conflicted
+++ resolved
@@ -19,38 +19,20 @@
 
 package org.elasticsearch.index.query;
 
-<<<<<<< HEAD
 import org.elasticsearch.common.inject.Inject;
 import org.elasticsearch.common.xcontent.XContentParser;
 import org.elasticsearch.script.Script;
 import org.elasticsearch.script.Script.ScriptField;
 import org.elasticsearch.script.ScriptParameterParser;
 import org.elasticsearch.script.ScriptParameterParser.ScriptParameterValue;
-=======
-import org.apache.lucene.index.LeafReaderContext;
-import org.apache.lucene.search.IndexSearcher;
-import org.apache.lucene.search.Query;
-import org.apache.lucene.search.RandomAccessWeight;
-import org.apache.lucene.search.Weight;
-import org.apache.lucene.util.Bits;
-import org.elasticsearch.common.inject.Inject;
-import org.elasticsearch.common.xcontent.XContentParser;
-import org.elasticsearch.script.LeafSearchScript;
-import org.elasticsearch.script.Script;
-import org.elasticsearch.script.Script.ScriptField;
-import org.elasticsearch.script.ScriptContext;
-import org.elasticsearch.script.ScriptParameterParser;
-import org.elasticsearch.script.ScriptParameterParser.ScriptParameterValue;
-import org.elasticsearch.script.ScriptService;
 import org.elasticsearch.script.SearchScript;
-import org.elasticsearch.search.lookup.SearchLookup;
->>>>>>> f208aaa4
 
 import java.io.IOException;
 import java.util.Map;
 import java.util.Objects;
 
 import static com.google.common.collect.Maps.newHashMap;
+
 
 /**
  * Parser for script query
@@ -125,82 +107,8 @@
                 .queryName(queryName);
     }
 
-<<<<<<< HEAD
     @Override
     public ScriptQueryBuilder getBuilderPrototype() {
         return ScriptQueryBuilder.PROTOTYPE;
-=======
-    static class ScriptQuery extends Query {
-
-        private final Script script;
-
-        private final SearchScript searchScript;
-
-        public ScriptQuery(Script script, ScriptService scriptService, SearchLookup searchLookup) {
-            this.script = script;
-            this.searchScript = scriptService.search(searchLookup, script, ScriptContext.Standard.SEARCH);
-        }
-
-        @Override
-        public String toString(String field) {
-            StringBuilder buffer = new StringBuilder();
-            buffer.append("ScriptFilter(");
-            buffer.append(script);
-            buffer.append(")");
-            return buffer.toString();
-        }
-
-        @Override
-        public boolean equals(Object obj) {
-            if (this == obj)
-                return true;
-            if (!super.equals(obj))
-                return false;
-            ScriptQuery other = (ScriptQuery) obj;
-            return Objects.equals(script, other.script);
-        }
-
-        @Override
-        public int hashCode() {
-            final int prime = 31;
-            int result = super.hashCode();
-            result = prime * result + Objects.hashCode(script);
-            return result;
-        }
-
-        @Override
-        public Weight createWeight(IndexSearcher searcher, boolean needsScores) throws IOException {
-            return new RandomAccessWeight(this) {
-                @Override
-                protected Bits getMatchingDocs(final LeafReaderContext context) throws IOException {
-                    final LeafSearchScript leafScript = searchScript.getLeafSearchScript(context);
-                    return new Bits() {
-
-                        @Override
-                        public boolean get(int doc) {
-                            leafScript.setDocument(doc);
-                            Object val = leafScript.run();
-                            if (val == null) {
-                                return false;
-                            }
-                            if (val instanceof Boolean) {
-                                return (Boolean) val;
-                            }
-                            if (val instanceof Number) {
-                                return ((Number) val).longValue() != 0;
-                            }
-                            throw new IllegalArgumentException("Can't handle type [" + val + "] in script filter");
-                        }
-
-                        @Override
-                        public int length() {
-                            return context.reader().maxDoc();
-                        }
-
-                    };
-                }
-            };
-        }
->>>>>>> f208aaa4
     }
 }