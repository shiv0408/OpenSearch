/*
 * Licensed to Elasticsearch under one or more contributor
 * license agreements. See the NOTICE file distributed with
 * this work for additional information regarding copyright
 * ownership. Elasticsearch licenses this file to you under
 * the Apache License, Version 2.0 (the "License"); you may
 * not use this file except in compliance with the License.
 * You may obtain a copy of the License at
 *
 *    http://www.apache.org/licenses/LICENSE-2.0
 *
 * Unless required by applicable law or agreed to in writing,
 * software distributed under the License is distributed on an
 * "AS IS" BASIS, WITHOUT WARRANTIES OR CONDITIONS OF ANY
 * KIND, either express or implied.  See the License for the
 * specific language governing permissions and limitations
 * under the License.
 */

package org.elasticsearch.index.translog;

import com.carrotsearch.randomizedtesting.generators.RandomPicks;
import org.apache.lucene.codecs.CodecUtil;
import org.apache.lucene.index.Term;
import org.apache.lucene.mockfile.FilterFileChannel;
import org.apache.lucene.store.AlreadyClosedException;
import org.apache.lucene.store.ByteArrayDataOutput;
import org.apache.lucene.store.MockDirectoryWrapper;
import org.apache.lucene.util.IOUtils;
import org.apache.lucene.util.LineFileDocs;
import org.apache.lucene.util.LuceneTestCase;
import org.elasticsearch.ElasticsearchException;
import org.elasticsearch.cluster.metadata.IndexMetaData;
import org.elasticsearch.common.bytes.BytesArray;
import org.elasticsearch.common.bytes.BytesReference;
import org.elasticsearch.common.io.FileSystemUtils;
import org.elasticsearch.common.io.stream.BytesStreamOutput;
import org.elasticsearch.common.io.stream.StreamInput;
import org.elasticsearch.common.settings.Settings;
import org.elasticsearch.common.unit.ByteSizeUnit;
import org.elasticsearch.common.unit.ByteSizeValue;
import org.elasticsearch.common.util.BigArrays;
import org.elasticsearch.common.util.concurrent.AbstractRunnable;
import org.elasticsearch.common.util.concurrent.ConcurrentCollections;
import org.elasticsearch.index.VersionType;
import org.elasticsearch.index.shard.ShardId;
import org.elasticsearch.test.ESTestCase;
import org.elasticsearch.test.IndexSettingsModule;
import org.hamcrest.Matchers;
import org.junit.After;
import org.junit.Before;

import java.io.EOFException;
import java.io.IOException;
import java.nio.ByteBuffer;
import java.nio.channels.FileChannel;
import java.nio.charset.Charset;
import java.nio.file.FileAlreadyExistsException;
import java.nio.file.Files;
import java.nio.file.InvalidPathException;
import java.nio.file.Path;
import java.nio.file.StandardOpenOption;
import java.util.ArrayList;
import java.util.Collection;
import java.util.Collections;
import java.util.HashSet;
import java.util.Iterator;
import java.util.List;
import java.util.Map;
import java.util.Set;
import java.util.concurrent.ArrayBlockingQueue;
import java.util.concurrent.BlockingQueue;
import java.util.concurrent.BrokenBarrierException;
import java.util.concurrent.CopyOnWriteArrayList;
import java.util.concurrent.CountDownLatch;
import java.util.concurrent.CyclicBarrier;
import java.util.concurrent.TimeUnit;
import java.util.concurrent.atomic.AtomicBoolean;
import java.util.concurrent.atomic.AtomicInteger;
import java.util.concurrent.atomic.AtomicLong;
import java.util.concurrent.atomic.AtomicReference;

import static org.hamcrest.Matchers.equalTo;
import static org.hamcrest.Matchers.greaterThan;
import static org.hamcrest.Matchers.greaterThanOrEqualTo;

/**
 *
 */
@LuceneTestCase.SuppressFileSystems("ExtrasFS")
public class TranslogTests extends ESTestCase {

    protected final ShardId shardId = new ShardId("index", "_na_", 1);

    protected Translog translog;
    protected Path translogDir;

    @Override
    protected void afterIfSuccessful() throws Exception {
        super.afterIfSuccessful();

        if (translog.isOpen()) {
            if (translog.currentFileGeneration() > 1) {
                translog.commit();
                assertFileDeleted(translog, translog.currentFileGeneration() - 1);
            }
            translog.close();
        }
        assertFileIsPresent(translog, translog.currentFileGeneration());
        IOUtils.rm(translog.location()); // delete all the locations

    }

    @Override
    @Before
    public void setUp() throws Exception {
        super.setUp();
        // if a previous test failed we clean up things here
        translogDir = createTempDir();
        translog = create(translogDir);
    }

    @Override
    @After
    public void tearDown() throws Exception {
        try {
            assertEquals("there are still open views", 0, translog.getNumOpenViews());
            translog.close();
        } finally {
            super.tearDown();
        }
    }

    private Translog create(Path path) throws IOException {
        return new Translog(getTranslogConfig(path), null);
    }

    private TranslogConfig getTranslogConfig(Path path) {
        Settings build = Settings.builder()
            .put(IndexMetaData.SETTING_VERSION_CREATED, org.elasticsearch.Version.CURRENT)
            .build();
        ByteSizeValue bufferSize = randomBoolean() ? TranslogConfig.DEFAULT_BUFFER_SIZE : new ByteSizeValue(10 + randomInt(128 * 1024), ByteSizeUnit.BYTES);
        return new TranslogConfig(shardId, path, IndexSettingsModule.newIndexSettings(shardId.getIndex(), build), BigArrays.NON_RECYCLING_INSTANCE, bufferSize);
    }

    protected void addToTranslogAndList(Translog translog, ArrayList<Translog.Operation> list, Translog.Operation op) throws IOException {
        list.add(op);
        translog.add(op);
    }

    public void testIdParsingFromFile() {
        long id = randomIntBetween(0, Integer.MAX_VALUE);
        Path file = translogDir.resolve(Translog.TRANSLOG_FILE_PREFIX + id + ".tlog");
        assertThat(Translog.parseIdFromFileName(file), equalTo(id));

        id = randomIntBetween(0, Integer.MAX_VALUE);
        file = translogDir.resolve(Translog.TRANSLOG_FILE_PREFIX + id);
        try {
            Translog.parseIdFromFileName(file);
            fail("invalid pattern");
        } catch (IllegalArgumentException ex) {
            // all good
        }

        file = translogDir.resolve(Translog.TRANSLOG_FILE_PREFIX + id + ".recovering");
        try {
            Translog.parseIdFromFileName(file);
            fail("invalid pattern");
        } catch (IllegalArgumentException ex) {
            // all good
        }

        file = translogDir.resolve(Translog.TRANSLOG_FILE_PREFIX + randomNonTranslogPatternString(1, 10) + id);
        try {
            Translog.parseIdFromFileName(file);
            fail("invalid pattern");
        } catch (IllegalArgumentException ex) {
            // all good
        }
        file = translogDir.resolve(randomNonTranslogPatternString(1, Translog.TRANSLOG_FILE_PREFIX.length() - 1));
        try {
            Translog.parseIdFromFileName(file);
            fail("invalid pattern");
        } catch (IllegalArgumentException ex) {
            // all good
        }
    }

    private String randomNonTranslogPatternString(int min, int max) {
        String string;
        boolean validPathString;
        do {
            validPathString = false;
            string = randomRealisticUnicodeOfCodepointLength(randomIntBetween(min, max));
            try {
                final Path resolved = translogDir.resolve(string);
                // some strings (like '/' , '..') do not refer to a file, which we this method should return
                validPathString = resolved.getFileName() != null;
            } catch (InvalidPathException ex) {
                // some FS don't like our random file names -- let's just skip these random choices
            }
        } while (Translog.PARSE_STRICT_ID_PATTERN.matcher(string).matches() || validPathString == false);
        return string;
    }

    public void testRead() throws IOException {
        Translog.Location loc1 = translog.add(new Translog.Index("test", "1", new byte[]{1}));
        Translog.Location loc2 = translog.add(new Translog.Index("test", "2", new byte[]{2}));
        assertThat(translog.read(loc1).getSource().source.toBytesArray(), equalTo(new BytesArray(new byte[]{1})));
        assertThat(translog.read(loc2).getSource().source.toBytesArray(), equalTo(new BytesArray(new byte[]{2})));
        translog.sync();
        assertThat(translog.read(loc1).getSource().source.toBytesArray(), equalTo(new BytesArray(new byte[]{1})));
        assertThat(translog.read(loc2).getSource().source.toBytesArray(), equalTo(new BytesArray(new byte[]{2})));
        Translog.Location loc3 = translog.add(new Translog.Index("test", "2", new byte[]{3}));
        assertThat(translog.read(loc3).getSource().source.toBytesArray(), equalTo(new BytesArray(new byte[]{3})));
        translog.sync();
        assertThat(translog.read(loc3).getSource().source.toBytesArray(), equalTo(new BytesArray(new byte[]{3})));
        translog.prepareCommit();
        assertThat(translog.read(loc3).getSource().source.toBytesArray(), equalTo(new BytesArray(new byte[]{3})));
        translog.commit();
        assertNull(translog.read(loc1));
        assertNull(translog.read(loc2));
        assertNull(translog.read(loc3));
        try {
            translog.read(new Translog.Location(translog.currentFileGeneration() + 1, 17, 35));
            fail("generation is greater than the current");
        } catch (IllegalStateException ex) {
            // expected
        }
    }

    public void testSimpleOperations() throws IOException {
        ArrayList<Translog.Operation> ops = new ArrayList<>();
        Translog.Snapshot snapshot = translog.newSnapshot();
        assertThat(snapshot, SnapshotMatchers.size(0));

        addToTranslogAndList(translog, ops, new Translog.Index("test", "1", new byte[]{1}));
        snapshot = translog.newSnapshot();
        assertThat(snapshot, SnapshotMatchers.equalsTo(ops));
        assertThat(snapshot.totalOperations(), equalTo(ops.size()));

        addToTranslogAndList(translog, ops, new Translog.Delete(newUid("2")));
        snapshot = translog.newSnapshot();
        assertThat(snapshot, SnapshotMatchers.equalsTo(ops));
        assertThat(snapshot.totalOperations(), equalTo(ops.size()));

        snapshot = translog.newSnapshot();

        Translog.Index index = (Translog.Index) snapshot.next();
        assertThat(index != null, equalTo(true));
        assertThat(index.source().toBytes(), equalTo(new byte[]{1}));

        Translog.Delete delete = (Translog.Delete) snapshot.next();
        assertThat(delete != null, equalTo(true));
        assertThat(delete.uid(), equalTo(newUid("2")));

        assertThat(snapshot.next(), equalTo(null));

        long firstId = translog.currentFileGeneration();
        translog.prepareCommit();
        assertThat(translog.currentFileGeneration(), Matchers.not(equalTo(firstId)));

        snapshot = translog.newSnapshot();
        assertThat(snapshot, SnapshotMatchers.equalsTo(ops));
        assertThat(snapshot.totalOperations(), equalTo(ops.size()));

        translog.commit();
        snapshot = translog.newSnapshot();
        assertThat(snapshot, SnapshotMatchers.size(0));
        assertThat(snapshot.totalOperations(), equalTo(0));
    }

    protected TranslogStats stats() throws IOException {
        // force flushing and updating of stats
        translog.sync();
        TranslogStats stats = translog.stats();
        if (randomBoolean()) {
            BytesStreamOutput out = new BytesStreamOutput();
            stats.writeTo(out);
            StreamInput in = StreamInput.wrap(out.bytes());
            stats = new TranslogStats();
            stats.readFrom(in);
        }
        return stats;
    }

    public void testStats() throws IOException {
        final long firstOperationPosition = translog.getFirstOperationPosition();
        TranslogStats stats = stats();
        assertThat(stats.estimatedNumberOfOperations(), equalTo(0L));
        long lastSize = stats.getTranslogSizeInBytes();
        assertThat((int) firstOperationPosition, greaterThan(CodecUtil.headerLength(TranslogWriter.TRANSLOG_CODEC)));
        assertThat(lastSize, equalTo(firstOperationPosition));
        TranslogStats total = new TranslogStats();
        translog.add(new Translog.Index("test", "1", new byte[]{1}));
        stats = stats();
        total.add(stats);
        assertThat(stats.estimatedNumberOfOperations(), equalTo(1L));
        assertThat(stats.getTranslogSizeInBytes(), greaterThan(lastSize));
        lastSize = stats.getTranslogSizeInBytes();

        translog.add(new Translog.Delete(newUid("2")));
        stats = stats();
        total.add(stats);
        assertThat(stats.estimatedNumberOfOperations(), equalTo(2L));
        assertThat(stats.getTranslogSizeInBytes(), greaterThan(lastSize));
        lastSize = stats.getTranslogSizeInBytes();

        translog.add(new Translog.Delete(newUid("3")));
        translog.prepareCommit();
        stats = stats();
        total.add(stats);
        assertThat(stats.estimatedNumberOfOperations(), equalTo(3L));
        assertThat(stats.getTranslogSizeInBytes(), greaterThan(lastSize));

        translog.commit();
        stats = stats();
        total.add(stats);
        assertThat(stats.estimatedNumberOfOperations(), equalTo(0L));
        assertThat(stats.getTranslogSizeInBytes(), equalTo(firstOperationPosition));
        assertEquals(6, total.estimatedNumberOfOperations());
        assertEquals(437, total.getTranslogSizeInBytes());

        BytesStreamOutput out = new BytesStreamOutput();
        total.writeTo(out);
        TranslogStats copy = new TranslogStats();
        copy.readFrom(StreamInput.wrap(out.bytes()));

        assertEquals(6, copy.estimatedNumberOfOperations());
        assertEquals(437, copy.getTranslogSizeInBytes());
        assertEquals("\"translog\"{\n" +
<<<<<<< HEAD
                "  \"operations\" : 6,\n" +
                "  \"size_in_bytes\" : 437\n" +
                "}", copy.toString().trim());
=======
            "  \"operations\" : 6,\n" +
            "  \"size_in_bytes\" : 431\n" +
            "}", copy.toString().trim());
>>>>>>> cec4b9a7

        try {
            new TranslogStats(1, -1);
            fail("must be positive");
        } catch (IllegalArgumentException ex) {
            //all well
        }
        try {
            new TranslogStats(-1, 1);
            fail("must be positive");
        } catch (IllegalArgumentException ex) {
            //all well
        }
    }

    public void testSnapshot() throws IOException {
        ArrayList<Translog.Operation> ops = new ArrayList<>();
        Translog.Snapshot snapshot = translog.newSnapshot();
        assertThat(snapshot, SnapshotMatchers.size(0));

        addToTranslogAndList(translog, ops, new Translog.Index("test", "1", new byte[]{1}));

        snapshot = translog.newSnapshot();
        assertThat(snapshot, SnapshotMatchers.equalsTo(ops));
        assertThat(snapshot.totalOperations(), equalTo(1));

        snapshot = translog.newSnapshot();
        Translog.Snapshot snapshot1 = translog.newSnapshot();
        assertThat(snapshot, SnapshotMatchers.equalsTo(ops));
        assertThat(snapshot.totalOperations(), equalTo(1));

        assertThat(snapshot1, SnapshotMatchers.size(1));
        assertThat(snapshot1.totalOperations(), equalTo(1));
    }

    public void testSnapshotWithNewTranslog() throws IOException {
        ArrayList<Translog.Operation> ops = new ArrayList<>();
        Translog.Snapshot snapshot = translog.newSnapshot();
        assertThat(snapshot, SnapshotMatchers.size(0));

        addToTranslogAndList(translog, ops, new Translog.Index("test", "1", new byte[]{1}));
        Translog.Snapshot snapshot1 = translog.newSnapshot();

        addToTranslogAndList(translog, ops, new Translog.Index("test", "2", new byte[]{2}));

        assertThat(snapshot1, SnapshotMatchers.equalsTo(ops.get(0)));

        translog.prepareCommit();
        addToTranslogAndList(translog, ops, new Translog.Index("test", "3", new byte[]{3}));

        try (Translog.View view = translog.newView()) {
            Translog.Snapshot snapshot2 = translog.newSnapshot();
            translog.commit();
            assertThat(snapshot2, SnapshotMatchers.equalsTo(ops));
            assertThat(snapshot2.totalOperations(), equalTo(ops.size()));
        }
    }

    public void testSnapshotOnClosedTranslog() throws IOException {
        assertTrue(Files.exists(translogDir.resolve(Translog.getFilename(1))));
        translog.add(new Translog.Index("test", "1", new byte[]{1}));
        translog.close();
        try {
            Translog.Snapshot snapshot = translog.newSnapshot();
            fail("translog is closed");
        } catch (AlreadyClosedException ex) {
            assertEquals(ex.getMessage(), "translog is already closed");
        }
    }

    public void assertFileIsPresent(Translog translog, long id) {
        if (Files.exists(translogDir.resolve(Translog.getFilename(id)))) {
            return;
        }
        fail(Translog.getFilename(id) + " is not present in any location: " + translog.location());
    }

    public void assertFileDeleted(Translog translog, long id) {
        assertFalse("translog [" + id + "] still exists", Files.exists(translog.location().resolve(Translog.getFilename(id))));
    }

    static class LocationOperation {
        final Translog.Operation operation;
        final Translog.Location location;

        public LocationOperation(Translog.Operation operation, Translog.Location location) {
            this.operation = operation;
            this.location = location;
        }

    }

    public void testConcurrentWritesWithVaryingSize() throws Throwable {
        final int opsPerThread = randomIntBetween(10, 200);
        int threadCount = 2 + randomInt(5);

        logger.info("testing with [{}] threads, each doing [{}] ops", threadCount, opsPerThread);
        final BlockingQueue<LocationOperation> writtenOperations = new ArrayBlockingQueue<>(threadCount * opsPerThread);

        Thread[] threads = new Thread[threadCount];
        final Throwable[] threadExceptions = new Throwable[threadCount];
        final CountDownLatch downLatch = new CountDownLatch(1);
        for (int i = 0; i < threadCount; i++) {
            final int threadId = i;
            threads[i] = new TranslogThread(translog, downLatch, opsPerThread, threadId, writtenOperations, threadExceptions);
            threads[i].setDaemon(true);
            threads[i].start();
        }

        downLatch.countDown();

        for (int i = 0; i < threadCount; i++) {
            if (threadExceptions[i] != null) {
                throw threadExceptions[i];
            }
            threads[i].join(60 * 1000);
        }

        for (LocationOperation locationOperation : writtenOperations) {
            Translog.Operation op = translog.read(locationOperation.location);
            Translog.Operation expectedOp = locationOperation.operation;
            assertEquals(expectedOp.opType(), op.opType());
            switch (op.opType()) {
                case INDEX:
                    Translog.Index indexOp = (Translog.Index) op;
                    Translog.Index expIndexOp = (Translog.Index) expectedOp;
                    assertEquals(expIndexOp.id(), indexOp.id());
                    assertEquals(expIndexOp.routing(), indexOp.routing());
                    assertEquals(expIndexOp.type(), indexOp.type());
                    assertEquals(expIndexOp.source(), indexOp.source());
                    assertEquals(expIndexOp.version(), indexOp.version());
                    assertEquals(expIndexOp.versionType(), indexOp.versionType());
                    break;
                case DELETE:
                    Translog.Delete delOp = (Translog.Delete) op;
                    Translog.Delete expDelOp = (Translog.Delete) expectedOp;
                    assertEquals(expDelOp.uid(), delOp.uid());
                    assertEquals(expDelOp.version(), delOp.version());
                    assertEquals(expDelOp.versionType(), delOp.versionType());
                    break;
                default:
                    throw new ElasticsearchException("unsupported opType");
            }

        }

    }

    public void testTranslogChecksums() throws Exception {
        List<Translog.Location> locations = new ArrayList<>();

        int translogOperations = randomIntBetween(10, 100);
        for (int op = 0; op < translogOperations; op++) {
            String ascii = randomAsciiOfLengthBetween(1, 50);
            locations.add(translog.add(new Translog.Index("test", "" + op, ascii.getBytes("UTF-8"))));
        }
        translog.sync();

        corruptTranslogs(translogDir);

        AtomicInteger corruptionsCaught = new AtomicInteger(0);
        for (Translog.Location location : locations) {
            try {
                translog.read(location);
            } catch (TranslogCorruptedException e) {
                corruptionsCaught.incrementAndGet();
            }
        }
        assertThat("at least one corruption was caused and caught", corruptionsCaught.get(), greaterThanOrEqualTo(1));
    }

    public void testTruncatedTranslogs() throws Exception {
        List<Translog.Location> locations = new ArrayList<>();

        int translogOperations = randomIntBetween(10, 100);
        for (int op = 0; op < translogOperations; op++) {
            String ascii = randomAsciiOfLengthBetween(1, 50);
            locations.add(translog.add(new Translog.Index("test", "" + op, ascii.getBytes("UTF-8"))));
        }
        translog.sync();

        truncateTranslogs(translogDir);

        AtomicInteger truncations = new AtomicInteger(0);
        for (Translog.Location location : locations) {
            try {
                translog.read(location);
            } catch (ElasticsearchException e) {
                if (e.getCause() instanceof EOFException) {
                    truncations.incrementAndGet();
                } else {
                    throw e;
                }
            }
        }
        assertThat("at least one truncation was caused and caught", truncations.get(), greaterThanOrEqualTo(1));
    }

    /**
     * Randomly truncate some bytes in the translog files
     */
    private void truncateTranslogs(Path directory) throws Exception {
        Path[] files = FileSystemUtils.files(directory, "translog-*");
        for (Path file : files) {
            try (FileChannel f = FileChannel.open(file, StandardOpenOption.READ, StandardOpenOption.WRITE)) {
                long prevSize = f.size();
                long newSize = prevSize - randomIntBetween(1, (int) prevSize / 2);
                logger.info("--> truncating {}, prev: {}, now: {}", file, prevSize, newSize);
                f.truncate(newSize);
            }
        }
    }


    /**
     * Randomly overwrite some bytes in the translog files
     */
    private void corruptTranslogs(Path directory) throws Exception {
        Path[] files = FileSystemUtils.files(directory, "translog-*");
        for (Path file : files) {
            logger.info("--> corrupting {}...", file);
            FileChannel f = FileChannel.open(file, StandardOpenOption.READ, StandardOpenOption.WRITE);
            int corruptions = scaledRandomIntBetween(10, 50);
            for (int i = 0; i < corruptions; i++) {
                // note: with the current logic, this will sometimes be a no-op
                long pos = randomIntBetween(0, (int) f.size());
                ByteBuffer junk = ByteBuffer.wrap(new byte[]{randomByte()});
                f.write(junk, pos);
            }
            f.close();
        }
    }

    private Term newUid(String id) {
        return new Term("_uid", id);
    }

    public void testVerifyTranslogIsNotDeleted() throws IOException {
        assertFileIsPresent(translog, 1);
        translog.add(new Translog.Index("test", "1", new byte[]{1}));
        Translog.Snapshot snapshot = translog.newSnapshot();
        assertThat(snapshot, SnapshotMatchers.size(1));
        assertFileIsPresent(translog, 1);
        assertThat(snapshot.totalOperations(), equalTo(1));
        translog.close();

        assertFileIsPresent(translog, 1);
    }

    /**
     * Tests that concurrent readers and writes maintain view and snapshot semantics
     */
    public void testConcurrentWriteViewsAndSnapshot() throws Throwable {
        final Thread[] writers = new Thread[randomIntBetween(1, 10)];
        final Thread[] readers = new Thread[randomIntBetween(1, 10)];
        final int flushEveryOps = randomIntBetween(5, 100);
        // used to notify main thread that so many operations have been written so it can simulate a flush
        final AtomicReference<CountDownLatch> writtenOpsLatch = new AtomicReference<>(new CountDownLatch(0));
        final AtomicLong idGenerator = new AtomicLong();
        final CyclicBarrier barrier = new CyclicBarrier(writers.length + readers.length + 1);

        // a map of all written ops and their returned location.
        final Map<Translog.Operation, Translog.Location> writtenOps = ConcurrentCollections.newConcurrentMap();

        // a signal for all threads to stop
        final AtomicBoolean run = new AtomicBoolean(true);

        // any errors on threads
        final List<Throwable> errors = new CopyOnWriteArrayList<>();
        logger.debug("using [{}] readers. [{}] writers. flushing every ~[{}] ops.", readers.length, writers.length, flushEveryOps);
        for (int i = 0; i < writers.length; i++) {
            final String threadName = "writer_" + i;
            final int threadId = i;
            writers[i] = new Thread(new AbstractRunnable() {
                @Override
                public void doRun() throws BrokenBarrierException, InterruptedException, IOException {
                    barrier.await();
                    int counter = 0;
                    while (run.get()) {
                        long id = idGenerator.incrementAndGet();
                        final Translog.Operation op;
                        switch (Translog.Operation.Type.values()[((int) (id % Translog.Operation.Type.values().length))]) {
                            case CREATE:
                            case INDEX:
                                op = new Translog.Index("type", "" + id, new byte[]{(byte) id});
                                break;
                            case DELETE:
                                op = new Translog.Delete(newUid("" + id));
                                break;
                            default:
                                throw new ElasticsearchException("unknown type");
                        }
                        Translog.Location location = translog.add(op);
                        Translog.Location existing = writtenOps.put(op, location);
                        if (existing != null) {
                            fail("duplicate op [" + op + "], old entry at " + location);
                        }
                        if (id % writers.length == threadId) {
                            translog.ensureSynced(location);
                        }
                        writtenOpsLatch.get().countDown();
                        counter++;
                    }
                    logger.debug("--> [{}] done. wrote [{}] ops.", threadName, counter);
                }

                @Override
                public void onFailure(Throwable t) {
                    logger.error("--> writer [{}] had an error", t, threadName);
                    errors.add(t);
                }
            }, threadName);
            writers[i].start();
        }

        for (int i = 0; i < readers.length; i++) {
            final String threadId = "reader_" + i;
            readers[i] = new Thread(new AbstractRunnable() {
                Translog.View view = null;
                Set<Translog.Operation> writtenOpsAtView;

                @Override
                public void onFailure(Throwable t) {
                    logger.error("--> reader [{}] had an error", t, threadId);
                    errors.add(t);
                    try {
                        closeView();
                    } catch (IOException e) {
                        logger.error("unexpected error while closing view, after failure");
                        t.addSuppressed(e);
                    }
                }

                void closeView() throws IOException {
                    if (view != null) {
                        view.close();
                    }
                }

                void newView() throws IOException {
                    closeView();
                    view = translog.newView();
                    // captures the currently written ops so we know what to expect from the view
                    writtenOpsAtView = new HashSet<>(writtenOps.keySet());
                    logger.debug("--> [{}] opened view from [{}]", threadId, view.minTranslogGeneration());
                }

                @Override
                protected void doRun() throws Exception {
                    barrier.await();
                    int iter = 0;
                    while (run.get()) {
                        if (iter++ % 10 == 0) {
                            newView();
                        }

                        // captures al views that are written since the view was created (with a small caveat see bellow)
                        // these are what we expect the snapshot to return (and potentially some more).
                        Set<Translog.Operation> expectedOps = new HashSet<>(writtenOps.keySet());
                        expectedOps.removeAll(writtenOpsAtView);
                        Translog.Snapshot snapshot = view.snapshot();
                        Translog.Operation op;
                        while ((op = snapshot.next()) != null) {
                            expectedOps.remove(op);
                        }
                        if (expectedOps.isEmpty() == false) {
                            StringBuilder missed = new StringBuilder("missed ").append(expectedOps.size()).append(" operations");
                            boolean failed = false;
                            for (Translog.Operation expectedOp : expectedOps) {
                                final Translog.Location loc = writtenOps.get(expectedOp);
                                if (loc.generation < view.minTranslogGeneration()) {
                                    // writtenOps is only updated after the op was written to the translog. This mean
                                    // that ops written to the translog before the view was taken (and will be missing from the view)
                                    // may yet be available in writtenOpsAtView, meaning we will erroneously expect them
                                    continue;
                                }
                                failed = true;
                                missed.append("\n --> [").append(expectedOp).append("] written at ").append(loc);
                            }
                            if (failed) {
                                fail(missed.toString());
                            }
                        }
                        // slow down things a bit and spread out testing..
                        writtenOpsLatch.get().await(200, TimeUnit.MILLISECONDS);
                    }
                    closeView();
                    logger.debug("--> [{}] done. tested [{}] snapshots", threadId, iter);
                }
            }, threadId);
            readers[i].start();
        }

        barrier.await();
        try {
            for (int iterations = scaledRandomIntBetween(10, 200); iterations > 0 && errors.isEmpty(); iterations--) {
                writtenOpsLatch.set(new CountDownLatch(flushEveryOps));
                while (writtenOpsLatch.get().await(200, TimeUnit.MILLISECONDS) == false) {
                    if (errors.size() > 0) {
                        break;
                    }
                }
                translog.commit();
            }
        } finally {
            run.set(false);
            logger.debug("--> waiting for threads to stop");
            for (Thread thread : writers) {
                thread.join();
            }
            for (Thread thread : readers) {
                thread.join();
            }
            if (errors.size() > 0) {
                Throwable e = errors.get(0);
                for (Throwable suppress : errors.subList(1, errors.size())) {
                    e.addSuppressed(suppress);
                }
                throw e;
            }
            logger.info("--> test done. total ops written [{}]", writtenOps.size());
        }
    }

    public void testSyncUpTo() throws IOException {
        int translogOperations = randomIntBetween(10, 100);
        int count = 0;
        for (int op = 0; op < translogOperations; op++) {
            final Translog.Location location = translog.add(new Translog.Index("test", "" + op, Integer.toString(++count).getBytes(Charset.forName("UTF-8"))));
            if (randomBoolean()) {
                assertTrue("at least one operation pending", translog.syncNeeded());
                assertTrue("this operation has not been synced", translog.ensureSynced(location));
                assertFalse("the last call to ensureSycned synced all previous ops", translog.syncNeeded()); // we are the last location so everything should be synced
                translog.add(new Translog.Index("test", "" + op, Integer.toString(++count).getBytes(Charset.forName("UTF-8"))));
                assertTrue("one pending operation", translog.syncNeeded());
                assertFalse("this op has been synced before", translog.ensureSynced(location)); // not syncing now
                assertTrue("we only synced a previous operation yet", translog.syncNeeded());
            }
            if (rarely()) {
                translog.commit();
                assertFalse("location is from a previous translog - already synced", translog.ensureSynced(location)); // not syncing now
                assertFalse("no sync needed since no operations in current translog", translog.syncNeeded());
            }

            if (randomBoolean()) {
                translog.sync();
                assertFalse("translog has been synced already", translog.ensureSynced(location));
            }
        }
    }

    public void testLocationComparison() throws IOException {
        List<Translog.Location> locations = new ArrayList<>();
        int translogOperations = randomIntBetween(10, 100);
        int count = 0;
        for (int op = 0; op < translogOperations; op++) {
            locations.add(translog.add(new Translog.Index("test", "" + op, Integer.toString(++count).getBytes(Charset.forName("UTF-8")))));
            if (rarely() && translogOperations > op + 1) {
                translog.commit();
            }
        }
        Collections.shuffle(locations, random());
        Translog.Location max = locations.get(0);
        for (Translog.Location location : locations) {
            max = max(max, location);
        }

        assertEquals(max.generation, translog.currentFileGeneration());
        final Translog.Operation read = translog.read(max);
        assertEquals(read.getSource().source.toUtf8(), Integer.toString(count));
    }

    public static Translog.Location max(Translog.Location a, Translog.Location b) {
        if (a.compareTo(b) > 0) {
            return a;
        }
        return b;
    }


    public void testBasicCheckpoint() throws IOException {
        List<Translog.Location> locations = new ArrayList<>();
        int translogOperations = randomIntBetween(10, 100);
        int lastSynced = -1;
        for (int op = 0; op < translogOperations; op++) {
            locations.add(translog.add(new Translog.Index("test", "" + op, Integer.toString(op).getBytes(Charset.forName("UTF-8")))));
            if (frequently()) {
                translog.sync();
                lastSynced = op;
            }
        }
        assertEquals(translogOperations, translog.totalOperations());
        final Translog.Location lastLocation = translog.add(new Translog.Index("test", "" + translogOperations, Integer.toString(translogOperations).getBytes(Charset.forName("UTF-8"))));

        final Checkpoint checkpoint = Checkpoint.read(translog.location().resolve(Translog.CHECKPOINT_FILE_NAME));
        try (final TranslogReader reader = translog.openReader(translog.location().resolve(Translog.getFilename(translog.currentFileGeneration())), checkpoint)) {
            assertEquals(lastSynced + 1, reader.totalOperations());
            for (int op = 0; op < translogOperations; op++) {
                Translog.Location location = locations.get(op);
                if (op <= lastSynced) {
                    final Translog.Operation read = reader.read(location);
                    assertEquals(Integer.toString(op), read.getSource().source.toUtf8());
                } else {
                    try {
                        reader.read(location);
                        fail("read past checkpoint");
                    } catch (EOFException ex) {

                    }
                }
            }
            try {
                reader.read(lastLocation);
                fail("read past checkpoint");
            } catch (EOFException ex) {
            }
        }
        assertEquals(translogOperations + 1, translog.totalOperations());
        translog.close();
    }

    public void testTranslogWriter() throws IOException {
        final TranslogWriter writer = translog.createWriter(0);
        final int numOps = randomIntBetween(10, 100);
        byte[] bytes = new byte[4];
        ByteArrayDataOutput out = new ByteArrayDataOutput(bytes);
        for (int i = 0; i < numOps; i++) {
            out.reset(bytes);
            out.writeInt(i);
            writer.add(new BytesArray(bytes));
        }
        writer.sync();

        final BaseTranslogReader reader = randomBoolean() ? writer : translog.openReader(writer.path(), Checkpoint.read(translog.location().resolve(Translog.CHECKPOINT_FILE_NAME)));
        for (int i = 0; i < numOps; i++) {
            ByteBuffer buffer = ByteBuffer.allocate(4);
            reader.readBytes(buffer, reader.getFirstOperationOffset() + 4 * i);
            buffer.flip();
            final int value = buffer.getInt();
            assertEquals(i, value);
        }

        out.reset(bytes);
        out.writeInt(2048);
        writer.add(new BytesArray(bytes));

        if (reader instanceof TranslogReader) {
            ByteBuffer buffer = ByteBuffer.allocate(4);
            try {
                reader.readBytes(buffer, reader.getFirstOperationOffset() + 4 * numOps);
                fail("read past EOF?");
            } catch (EOFException ex) {
                // expected
            }
            ((TranslogReader) reader).close();
        } else {
            // live reader!
            ByteBuffer buffer = ByteBuffer.allocate(4);
            final long pos = reader.getFirstOperationOffset() + 4 * numOps;
            reader.readBytes(buffer, pos);
            buffer.flip();
            final int value = buffer.getInt();
            assertEquals(2048, value);
        }
        IOUtils.close(writer);
    }

    public void testFailWriterWhileClosing() throws IOException {
        Path tempDir = createTempDir();
        final FailSwitch fail = new FailSwitch();
        fail.failNever();
        TranslogConfig config = getTranslogConfig(tempDir);
        try (Translog translog = getFailableTranslog(fail, config)) {
            final TranslogWriter writer = translog.createWriter(0);
            final int numOps = randomIntBetween(10, 100);
            byte[] bytes = new byte[4];
            ByteArrayDataOutput out = new ByteArrayDataOutput(bytes);
            for (int i = 0; i < numOps; i++) {
                out.reset(bytes);
                out.writeInt(i);
                writer.add(new BytesArray(bytes));
            }
            writer.sync();
            try {
                fail.failAlways();
                writer.closeIntoReader();
                fail();
            } catch (MockDirectoryWrapper.FakeIOException ex) {
            }
            try (TranslogReader reader = translog.openReader(writer.path(), Checkpoint.read(translog.location().resolve(Translog.CHECKPOINT_FILE_NAME)))) {
                for (int i = 0; i < numOps; i++) {
                    ByteBuffer buffer = ByteBuffer.allocate(4);
                    reader.readBytes(buffer, reader.getFirstOperationOffset() + 4 * i);
                    buffer.flip();
                    final int value = buffer.getInt();
                    assertEquals(i, value);
                }
            }

        }

    }

    public void testBasicRecovery() throws IOException {
        List<Translog.Location> locations = new ArrayList<>();
        int translogOperations = randomIntBetween(10, 100);
        Translog.TranslogGeneration translogGeneration = null;
        int minUncommittedOp = -1;
        final boolean commitOften = randomBoolean();
        for (int op = 0; op < translogOperations; op++) {
            locations.add(translog.add(new Translog.Index("test", "" + op, Integer.toString(op).getBytes(Charset.forName("UTF-8")))));
            final boolean commit = commitOften ? frequently() : rarely();
            if (commit && op < translogOperations - 1) {
                translog.commit();
                minUncommittedOp = op + 1;
                translogGeneration = translog.getGeneration();
            }
        }
        translog.sync();
        TranslogConfig config = translog.getConfig();

        translog.close();
        translog = new Translog(config, translogGeneration);
        if (translogGeneration == null) {
            assertEquals(0, translog.stats().estimatedNumberOfOperations());
            assertEquals(1, translog.currentFileGeneration());
            assertFalse(translog.syncNeeded());
            Translog.Snapshot snapshot = translog.newSnapshot();
            assertNull(snapshot.next());
        } else {
            assertEquals("lastCommitted must be 1 less than current", translogGeneration.translogFileGeneration + 1, translog.currentFileGeneration());
            assertFalse(translog.syncNeeded());
            Translog.Snapshot snapshot = translog.newSnapshot();
            for (int i = minUncommittedOp; i < translogOperations; i++) {
                assertEquals("expected operation" + i + " to be in the previous translog but wasn't", translog.currentFileGeneration() - 1, locations.get(i).generation);
                Translog.Operation next = snapshot.next();
                assertNotNull("operation " + i + " must be non-null", next);
                assertEquals(i, Integer.parseInt(next.getSource().source.toUtf8()));
            }
        }
    }

    public void testRecoveryUncommitted() throws IOException {
        List<Translog.Location> locations = new ArrayList<>();
        int translogOperations = randomIntBetween(10, 100);
        final int prepareOp = randomIntBetween(0, translogOperations - 1);
        Translog.TranslogGeneration translogGeneration = null;
        final boolean sync = randomBoolean();
        for (int op = 0; op < translogOperations; op++) {
            locations.add(translog.add(new Translog.Index("test", "" + op, Integer.toString(op).getBytes(Charset.forName("UTF-8")))));
            if (op == prepareOp) {
                translogGeneration = translog.getGeneration();
                translog.prepareCommit();
                assertEquals("expected this to be the first commit", 1L, translogGeneration.translogFileGeneration);
                assertNotNull(translogGeneration.translogUUID);
            }
        }
        if (sync) {
            translog.sync();
        }
        // we intentionally don't close the tlog that is in the prepareCommit stage since we try to recovery the uncommitted
        // translog here as well.
        TranslogConfig config = translog.getConfig();
        try (Translog translog = new Translog(config, translogGeneration)) {
            assertNotNull(translogGeneration);
            assertEquals("lastCommitted must be 2 less than current - we never finished the commit", translogGeneration.translogFileGeneration + 2, translog.currentFileGeneration());
            assertFalse(translog.syncNeeded());
            Translog.Snapshot snapshot = translog.newSnapshot();
            int upTo = sync ? translogOperations : prepareOp;
            for (int i = 0; i < upTo; i++) {
                Translog.Operation next = snapshot.next();
                assertNotNull("operation " + i + " must be non-null synced: " + sync, next);
                assertEquals("payload missmatch, synced: " + sync, i, Integer.parseInt(next.getSource().source.toUtf8()));
            }
        }
        if (randomBoolean()) { // recover twice
            try (Translog translog = new Translog(config, translogGeneration)) {
                assertNotNull(translogGeneration);
                assertEquals("lastCommitted must be 3 less than current - we never finished the commit and run recovery twice", translogGeneration.translogFileGeneration + 3, translog.currentFileGeneration());
                assertFalse(translog.syncNeeded());
                Translog.Snapshot snapshot = translog.newSnapshot();
                int upTo = sync ? translogOperations : prepareOp;
                for (int i = 0; i < upTo; i++) {
                    Translog.Operation next = snapshot.next();
                    assertNotNull("operation " + i + " must be non-null synced: " + sync, next);
                    assertEquals("payload missmatch, synced: " + sync, i, Integer.parseInt(next.getSource().source.toUtf8()));
                }
            }
        }
    }


    public void testRecoveryUncommittedFileExists() throws IOException {
        List<Translog.Location> locations = new ArrayList<>();
        int translogOperations = randomIntBetween(10, 100);
        final int prepareOp = randomIntBetween(0, translogOperations - 1);
        Translog.TranslogGeneration translogGeneration = null;
        final boolean sync = randomBoolean();
        for (int op = 0; op < translogOperations; op++) {
            locations.add(translog.add(new Translog.Index("test", "" + op, Integer.toString(op).getBytes(Charset.forName("UTF-8")))));
            if (op == prepareOp) {
                translogGeneration = translog.getGeneration();
                translog.prepareCommit();
                assertEquals("expected this to be the first commit", 1L, translogGeneration.translogFileGeneration);
                assertNotNull(translogGeneration.translogUUID);
            }
        }
        if (sync) {
            translog.sync();
        }
        // we intentionally don't close the tlog that is in the prepareCommit stage since we try to recovery the uncommitted
        // translog here as well.
        TranslogConfig config = translog.getConfig();
        Path ckp = config.getTranslogPath().resolve(Translog.CHECKPOINT_FILE_NAME);
        Checkpoint read = Checkpoint.read(ckp);
        Files.copy(ckp, config.getTranslogPath().resolve(Translog.getCommitCheckpointFileName(read.generation)));

        try (Translog translog = new Translog(config, translogGeneration)) {
            assertNotNull(translogGeneration);
            assertEquals("lastCommitted must be 2 less than current - we never finished the commit", translogGeneration.translogFileGeneration + 2, translog.currentFileGeneration());
            assertFalse(translog.syncNeeded());
            Translog.Snapshot snapshot = translog.newSnapshot();
            int upTo = sync ? translogOperations : prepareOp;
            for (int i = 0; i < upTo; i++) {
                Translog.Operation next = snapshot.next();
                assertNotNull("operation " + i + " must be non-null synced: " + sync, next);
                assertEquals("payload missmatch, synced: " + sync, i, Integer.parseInt(next.getSource().source.toUtf8()));
            }

        }

        if (randomBoolean()) { // recover twice
            try (Translog translog = new Translog(config, translogGeneration)) {
                assertNotNull(translogGeneration);
                assertEquals("lastCommitted must be 3 less than current - we never finished the commit and run recovery twice", translogGeneration.translogFileGeneration + 3, translog.currentFileGeneration());
                assertFalse(translog.syncNeeded());
                Translog.Snapshot snapshot = translog.newSnapshot();
                int upTo = sync ? translogOperations : prepareOp;
                for (int i = 0; i < upTo; i++) {
                    Translog.Operation next = snapshot.next();
                    assertNotNull("operation " + i + " must be non-null synced: " + sync, next);
                    assertEquals("payload missmatch, synced: " + sync, i, Integer.parseInt(next.getSource().source.toUtf8()));
                }
            }
        }
    }

    public void testRecoveryUncommittedCorruptedCheckpoint() throws IOException {
        List<Translog.Location> locations = new ArrayList<>();
        int translogOperations = 100;
        final int prepareOp = 44;
        Translog.TranslogGeneration translogGeneration = null;
        final boolean sync = randomBoolean();
        for (int op = 0; op < translogOperations; op++) {
            locations.add(translog.add(new Translog.Index("test", "" + op, Integer.toString(op).getBytes(Charset.forName("UTF-8")))));
            if (op == prepareOp) {
                translogGeneration = translog.getGeneration();
                translog.prepareCommit();
                assertEquals("expected this to be the first commit", 1L, translogGeneration.translogFileGeneration);
                assertNotNull(translogGeneration.translogUUID);
            }
        }
        translog.sync();
        // we intentionally don't close the tlog that is in the prepareCommit stage since we try to recovery the uncommitted
        // translog here as well.
        TranslogConfig config = translog.getConfig();
        Path ckp = config.getTranslogPath().resolve(Translog.CHECKPOINT_FILE_NAME);
        Checkpoint read = Checkpoint.read(ckp);
        Checkpoint corrupted = new Checkpoint(0, 0, 0);
        Checkpoint.write(config.getTranslogPath().resolve(Translog.getCommitCheckpointFileName(read.generation)), corrupted, StandardOpenOption.WRITE, StandardOpenOption.CREATE_NEW);
        try (Translog translog = new Translog(config, translogGeneration)) {
            fail("corrupted");
        } catch (IllegalStateException ex) {
            assertEquals(ex.getMessage(), "Checkpoint file translog-2.ckp already exists but has corrupted content expected: Checkpoint{offset=2738, numOps=55, translogFileGeneration= 2} but got: Checkpoint{offset=0, numOps=0, translogFileGeneration= 0}");
        }
        Checkpoint.write(config.getTranslogPath().resolve(Translog.getCommitCheckpointFileName(read.generation)), read, StandardOpenOption.WRITE, StandardOpenOption.TRUNCATE_EXISTING);
        try (Translog translog = new Translog(config, translogGeneration)) {
            assertNotNull(translogGeneration);
            assertEquals("lastCommitted must be 2 less than current - we never finished the commit", translogGeneration.translogFileGeneration + 2, translog.currentFileGeneration());
            assertFalse(translog.syncNeeded());
            Translog.Snapshot snapshot = translog.newSnapshot();
            int upTo = sync ? translogOperations : prepareOp;
            for (int i = 0; i < upTo; i++) {
                Translog.Operation next = snapshot.next();
                assertNotNull("operation " + i + " must be non-null synced: " + sync, next);
                assertEquals("payload missmatch, synced: " + sync, i, Integer.parseInt(next.getSource().source.toUtf8()));
            }
        }
    }

    public void testSnapshotFromStreamInput() throws IOException {
        BytesStreamOutput out = new BytesStreamOutput();
        List<Translog.Operation> ops = new ArrayList<>();
        int translogOperations = randomIntBetween(10, 100);
        for (int op = 0; op < translogOperations; op++) {
            Translog.Index test = new Translog.Index("test", "" + op, Integer.toString(op).getBytes(Charset.forName("UTF-8")));
            ops.add(test);
        }
        Translog.writeOperations(out, ops);
        final List<Translog.Operation> readOperations = Translog.readOperations(StreamInput.wrap(out.bytes()));
        assertEquals(ops.size(), readOperations.size());
        assertEquals(ops, readOperations);
    }

    public void testLocationHashCodeEquals() throws IOException {
        List<Translog.Location> locations = new ArrayList<>();
        List<Translog.Location> locations2 = new ArrayList<>();
        int translogOperations = randomIntBetween(10, 100);
        try (Translog translog2 = create(createTempDir())) {
            for (int op = 0; op < translogOperations; op++) {
                locations.add(translog.add(new Translog.Index("test", "" + op, Integer.toString(op).getBytes(Charset.forName("UTF-8")))));
                locations2.add(translog2.add(new Translog.Index("test", "" + op, Integer.toString(op).getBytes(Charset.forName("UTF-8")))));
            }
            int iters = randomIntBetween(10, 100);
            for (int i = 0; i < iters; i++) {
                Translog.Location location = RandomPicks.randomFrom(random(), locations);
                for (Translog.Location loc : locations) {
                    if (loc == location) {
                        assertTrue(loc.equals(location));
                        assertEquals(loc.hashCode(), location.hashCode());
                    } else {
                        assertFalse(loc.equals(location));
                    }
                }
                for (int j = 0; j < translogOperations; j++) {
                    assertTrue(locations.get(j).equals(locations2.get(j)));
                    assertEquals(locations.get(j).hashCode(), locations2.get(j).hashCode());
                }
            }
        }
    }

    public void testOpenForeignTranslog() throws IOException {
        List<Translog.Location> locations = new ArrayList<>();
        int translogOperations = randomIntBetween(1, 10);
        int firstUncommitted = 0;
        for (int op = 0; op < translogOperations; op++) {
            locations.add(translog.add(new Translog.Index("test", "" + op, Integer.toString(op).getBytes(Charset.forName("UTF-8")))));
            if (randomBoolean()) {
                translog.commit();
                firstUncommitted = op + 1;
            }
        }
        TranslogConfig config = translog.getConfig();
        Translog.TranslogGeneration translogGeneration = translog.getGeneration();
        translog.close();

        Translog.TranslogGeneration generation = new Translog.TranslogGeneration(randomRealisticUnicodeOfCodepointLengthBetween(1,
            translogGeneration.translogUUID.length()), translogGeneration.translogFileGeneration);
        try {
            new Translog(config, generation);
            fail("translog doesn't belong to this UUID");
        } catch (TranslogCorruptedException ex) {

        }
        this.translog = new Translog(config, translogGeneration);
        Translog.Snapshot snapshot = this.translog.newSnapshot();
        for (int i = firstUncommitted; i < translogOperations; i++) {
            Translog.Operation next = snapshot.next();
            assertNotNull("" + i, next);
            assertEquals(Integer.parseInt(next.getSource().source.toUtf8()), i);
        }
        assertNull(snapshot.next());
    }

    public void testFailOnClosedWrite() throws IOException {
        translog.add(new Translog.Index("test", "1", Integer.toString(1).getBytes(Charset.forName("UTF-8"))));
        translog.close();
        try {
            translog.add(new Translog.Index("test", "1", Integer.toString(1).getBytes(Charset.forName("UTF-8"))));
            fail("closed");
        } catch (AlreadyClosedException ex) {
            // all is welll
        }
    }

    public void testCloseConcurrently() throws Throwable {
        final int opsPerThread = randomIntBetween(10, 200);
        int threadCount = 2 + randomInt(5);

        logger.info("testing with [{}] threads, each doing [{}] ops", threadCount, opsPerThread);
        final BlockingQueue<LocationOperation> writtenOperations = new ArrayBlockingQueue<>(threadCount * opsPerThread);

        Thread[] threads = new Thread[threadCount];
        final Throwable[] threadExceptions = new Throwable[threadCount];
        final CountDownLatch downLatch = new CountDownLatch(1);
        for (int i = 0; i < threadCount; i++) {
            final int threadId = i;
            threads[i] = new TranslogThread(translog, downLatch, opsPerThread, threadId, writtenOperations, threadExceptions);
            threads[i].setDaemon(true);
            threads[i].start();
        }

        downLatch.countDown();
        translog.close();

        for (int i = 0; i < threadCount; i++) {
            if (threadExceptions[i] != null) {
                if ((threadExceptions[i] instanceof AlreadyClosedException) == false) {
                    throw threadExceptions[i];
                }
            }
            threads[i].join(60 * 1000);
        }
    }

    private static class TranslogThread extends Thread {
        private final CountDownLatch downLatch;
        private final int opsPerThread;
        private final int threadId;
        private final Collection<LocationOperation> writtenOperations;
        private final Throwable[] threadExceptions;
        private final Translog translog;

        public TranslogThread(Translog translog, CountDownLatch downLatch, int opsPerThread, int threadId, Collection<LocationOperation> writtenOperations, Throwable[] threadExceptions) {
            this.translog = translog;
            this.downLatch = downLatch;
            this.opsPerThread = opsPerThread;
            this.threadId = threadId;
            this.writtenOperations = writtenOperations;
            this.threadExceptions = threadExceptions;
        }

        @Override
        public void run() {
            try {
                downLatch.await();
                for (int opCount = 0; opCount < opsPerThread; opCount++) {
                    Translog.Operation op;
                    switch (randomFrom(Translog.Operation.Type.values())) {
                        case CREATE:
                        case INDEX:
                            op = new Translog.Index("test", threadId + "_" + opCount,
                                randomUnicodeOfLengthBetween(1, 20 * 1024).getBytes("UTF-8"));
                            break;
                        case DELETE:
                            op = new Translog.Delete(new Term("_uid", threadId + "_" + opCount),
<<<<<<< HEAD
                            opCount, 1 + randomInt(100000),
                                    randomFrom(VersionType.values()));
=======
                                1 + randomInt(100000),
                                randomFrom(VersionType.values()));
>>>>>>> cec4b9a7
                            break;
                        default:
                            throw new ElasticsearchException("not supported op type");
                    }

                    Translog.Location loc = add(op);
                    writtenOperations.add(new LocationOperation(op, loc));
                    afterAdd();
                }
            } catch (Throwable t) {
                threadExceptions[threadId] = t;
            }
        }

        protected Translog.Location add(Translog.Operation op) throws IOException {
            return translog.add(op);
        }

        protected void afterAdd() throws IOException {
        }
    }

    public void testFailFlush() throws IOException {
        Path tempDir = createTempDir();
        final FailSwitch fail = new FailSwitch();
        TranslogConfig config = getTranslogConfig(tempDir);
        Translog translog = getFailableTranslog(fail, config);

        List<Translog.Location> locations = new ArrayList<>();
        int opsSynced = 0;
        boolean failed = false;
        while (failed == false) {
            try {
                locations.add(translog.add(new Translog.Index("test", "" + opsSynced, Integer.toString(opsSynced).getBytes(Charset.forName("UTF-8")))));
                translog.sync();
                opsSynced++;
            } catch (MockDirectoryWrapper.FakeIOException ex) {
                failed = true;
                assertFalse(translog.isOpen());
            } catch (IOException ex) {
                failed = true;
                assertFalse(translog.isOpen());
                assertEquals("__FAKE__ no space left on device", ex.getMessage());
            }
            if (randomBoolean()) {
                fail.failAlways();
            } else {
                fail.failNever();
            }
        }
        fail.failNever();
        if (randomBoolean()) {
            try {
                locations.add(translog.add(new Translog.Index("test", "" + opsSynced, Integer.toString(opsSynced).getBytes(Charset.forName("UTF-8")))));
                fail("we are already closed");
            } catch (AlreadyClosedException ex) {
                assertNotNull(ex.getCause());
                if (ex.getCause() instanceof MockDirectoryWrapper.FakeIOException) {
                    assertNull(ex.getCause().getMessage());
                } else {
                    assertEquals(ex.getCause().getMessage(), "__FAKE__ no space left on device");
                }
            }

        }
        Translog.TranslogGeneration translogGeneration = translog.getGeneration();
        try {
            translog.newSnapshot();
            fail("already closed");
        } catch (AlreadyClosedException ex) {
            // all is well
            assertNotNull(ex.getCause());
            assertSame(translog.getTragicException(), ex.getCause());
        }

        try {
            translog.commit();
            fail("already closed");
        } catch (AlreadyClosedException ex) {
            assertNotNull(ex.getCause());
            assertSame(translog.getTragicException(), ex.getCause());
        }

        assertFalse(translog.isOpen());
        translog.close(); // we are closed
        try (Translog tlog = new Translog(config, translogGeneration)) {
            assertEquals("lastCommitted must be 1 less than current", translogGeneration.translogFileGeneration + 1, tlog.currentFileGeneration());
            assertFalse(tlog.syncNeeded());

            Translog.Snapshot snapshot = tlog.newSnapshot();
            assertEquals(opsSynced, snapshot.totalOperations());
            for (int i = 0; i < opsSynced; i++) {
                assertEquals("expected operation" + i + " to be in the previous translog but wasn't", tlog.currentFileGeneration() - 1, locations.get(i).generation);
                Translog.Operation next = snapshot.next();
                assertNotNull("operation " + i + " must be non-null", next);
                assertEquals(i, Integer.parseInt(next.getSource().source.toUtf8()));
            }
        }
    }

    public void testTranslogOpsCountIsCorrect() throws IOException {
        List<Translog.Location> locations = new ArrayList<>();
        int numOps = randomIntBetween(100, 200);
        LineFileDocs lineFileDocs = new LineFileDocs(random()); // writes pretty big docs so we cross buffer boarders regularly
        for (int opsAdded = 0; opsAdded < numOps; opsAdded++) {
            locations.add(translog.add(new Translog.Index("test", "" + opsAdded, lineFileDocs.nextDoc().toString().getBytes(Charset.forName("UTF-8")))));
            Translog.Snapshot snapshot = this.translog.newSnapshot();
            assertEquals(opsAdded + 1, snapshot.totalOperations());
            for (int i = 0; i < opsAdded; i++) {
                assertEquals("expected operation" + i + " to be in the current translog but wasn't", translog.currentFileGeneration(), locations.get(i).generation);
                Translog.Operation next = snapshot.next();
                assertNotNull("operation " + i + " must be non-null", next);
            }
        }
    }

    public void testTragicEventCanBeAnyException() throws IOException {
        Path tempDir = createTempDir();
        final FailSwitch fail = new FailSwitch();
        TranslogConfig config = getTranslogConfig(tempDir);
        Translog translog = getFailableTranslog(fail, config, false, true, null);
        LineFileDocs lineFileDocs = new LineFileDocs(random()); // writes pretty big docs so we cross buffer boarders regularly
        translog.add(new Translog.Index("test", "1", lineFileDocs.nextDoc().toString().getBytes(Charset.forName("UTF-8"))));
        fail.failAlways();
        try {
            Translog.Location location = translog.add(new Translog.Index("test", "2", lineFileDocs.nextDoc().toString().getBytes(Charset.forName("UTF-8"))));
            if (randomBoolean()) {
                translog.ensureSynced(location);
            } else {
                translog.sync();
            }
            //TODO once we have a mock FS that can simulate we can also fail on plain sync
            fail("WTF");
        } catch (UnknownException ex) {
            // w00t
        } catch (TranslogException ex) {
            assertTrue(ex.getCause() instanceof UnknownException);
        }
        assertFalse(translog.isOpen());
        assertTrue(translog.getTragicException() instanceof UnknownException);
    }

    public void testFatalIOExceptionsWhileWritingConcurrently() throws IOException, InterruptedException {
        Path tempDir = createTempDir();
        final FailSwitch fail = new FailSwitch();

        TranslogConfig config = getTranslogConfig(tempDir);
        Translog translog = getFailableTranslog(fail, config);

        final int threadCount = randomIntBetween(1, 5);
        Thread[] threads = new Thread[threadCount];
        final Throwable[] threadExceptions = new Throwable[threadCount];
        final CountDownLatch downLatch = new CountDownLatch(1);
        final CountDownLatch added = new CountDownLatch(randomIntBetween(10, 100));
        List<LocationOperation> writtenOperations = Collections.synchronizedList(new ArrayList<>());
        for (int i = 0; i < threadCount; i++) {
            final int threadId = i;
            threads[i] = new TranslogThread(translog, downLatch, 200, threadId, writtenOperations, threadExceptions) {
                @Override
                protected Translog.Location add(Translog.Operation op) throws IOException {
                    Translog.Location add = super.add(op);
                    added.countDown();
                    return add;
                }

                @Override
                protected void afterAdd() throws IOException {
                    if (randomBoolean()) {
                        translog.sync();
                    }
                }
            };
            threads[i].setDaemon(true);
            threads[i].start();
        }
        downLatch.countDown();
        added.await();
        try (Translog.View view = translog.newView()) {
            // this holds a reference to the current tlog channel such that it's not closed
            // if we hit a tragic event. this is important to ensure that asserts inside the Translog#add doesn't trip
            // otherwise our assertions here are off by one sometimes.
            fail.failAlways();
            for (int i = 0; i < threadCount; i++) {
                threads[i].join();
            }
            boolean atLeastOneFailed = false;
            for (Throwable ex : threadExceptions) {
                if (ex != null) {
                    assertTrue(ex.toString(), ex instanceof IOException || ex instanceof AlreadyClosedException);
                    atLeastOneFailed = true;
                }
            }
            if (atLeastOneFailed == false) {
                try {
                    boolean syncNeeded = translog.syncNeeded();
                    translog.close();
                    assertFalse("should have failed if sync was needed", syncNeeded);
                } catch (IOException ex) {
                    // boom now we failed
                }
            }
            Collections.sort(writtenOperations, (a, b) -> a.location.compareTo(b.location));
            assertFalse(translog.isOpen());
            final Checkpoint checkpoint = Checkpoint.read(config.getTranslogPath().resolve(Translog.CHECKPOINT_FILE_NAME));
            Iterator<LocationOperation> iterator = writtenOperations.iterator();
            while (iterator.hasNext()) {
                LocationOperation next = iterator.next();
                if (checkpoint.offset < (next.location.translogLocation + next.location.size)) {
                    // drop all that haven't been synced
                    iterator.remove();
                }
            }
            try (Translog tlog = new Translog(config, translog.getGeneration())) {
                Translog.Snapshot snapshot = tlog.newSnapshot();
                if (writtenOperations.size() != snapshot.totalOperations()) {
                    for (int i = 0; i < threadCount; i++) {
                        if (threadExceptions[i] != null) {
                            logger.info("Translog exception", threadExceptions[i]);
                        }
                    }
                }
                assertEquals(writtenOperations.size(), snapshot.totalOperations());
                for (int i = 0; i < writtenOperations.size(); i++) {
                    assertEquals("expected operation" + i + " to be in the previous translog but wasn't", tlog.currentFileGeneration() - 1, writtenOperations.get(i).location.generation);
                    Translog.Operation next = snapshot.next();
                    assertNotNull("operation " + i + " must be non-null", next);
                    assertEquals(next, writtenOperations.get(i).operation);
                }
            }
        }
    }

    private Translog getFailableTranslog(FailSwitch fail, final TranslogConfig config) throws IOException {
        return getFailableTranslog(fail, config, randomBoolean(), false, null);
    }

    private static class FailSwitch {
        private volatile int failRate;
        private volatile boolean onceFailedFailAlways = false;

        public boolean fail() {
            boolean fail = randomIntBetween(1, 100) <= failRate;
            if (fail && onceFailedFailAlways) {
                failAlways();
            }
            return fail;
        }

        public void failNever() {
            failRate = 0;
        }

        public void failAlways() {
            failRate = 100;
        }

        public void failRandomly() {
            failRate = randomIntBetween(1, 100);
        }

        public void onceFailedFailAlways() {
            onceFailedFailAlways = true;
        }
    }


    private Translog getFailableTranslog(final FailSwitch fail, final TranslogConfig config, final boolean paritalWrites, final boolean throwUnknownException, Translog.TranslogGeneration generation) throws IOException {
        return new Translog(config, generation) {
            @Override
            TranslogWriter.ChannelFactory getChannelFactory() {
                final TranslogWriter.ChannelFactory factory = super.getChannelFactory();

                return new TranslogWriter.ChannelFactory() {
                    @Override
                    public FileChannel open(Path file) throws IOException {
                        FileChannel channel = factory.open(file);
                        boolean success = false;
                        try {
                            ThrowingFileChannel throwingFileChannel = new ThrowingFileChannel(fail, paritalWrites, throwUnknownException, channel);
                            success = true;
                            return throwingFileChannel;
                        } finally {
                            if (success == false) {
                                IOUtils.closeWhileHandlingException(channel);
                            }
                        }
                    }
                };
            }

            @Override
            protected boolean assertBytesAtLocation(Location location, BytesReference expectedBytes) throws IOException {
                return true; // we don't wanna fail in the assert
            }
        };
    }

    public static class ThrowingFileChannel extends FilterFileChannel {
        private final FailSwitch fail;
        private final boolean partialWrite;
        private final boolean throwUnknownException;

        public ThrowingFileChannel(FailSwitch fail, boolean partialWrite, boolean throwUnknownException, FileChannel delegate) throws MockDirectoryWrapper.FakeIOException {
            super(delegate);
            this.fail = fail;
            this.partialWrite = partialWrite;
            this.throwUnknownException = throwUnknownException;
            if (fail.fail()) {
                throw new MockDirectoryWrapper.FakeIOException();
            }
        }

        @Override
        public int read(ByteBuffer dst) throws IOException {
            if (fail.fail()) {
                throw new MockDirectoryWrapper.FakeIOException();
            }
            return super.read(dst);
        }

        @Override
        public long read(ByteBuffer[] dsts, int offset, int length) throws IOException {
            if (fail.fail()) {
                throw new MockDirectoryWrapper.FakeIOException();
            }
            return super.read(dsts, offset, length);
        }

        @Override
        public long write(ByteBuffer[] srcs, int offset, int length) throws IOException {
            throw new UnsupportedOperationException();
        }

        @Override
        public int write(ByteBuffer src, long position) throws IOException {
            throw new UnsupportedOperationException();
        }


        public int write(ByteBuffer src) throws IOException {
            if (fail.fail()) {
                if (partialWrite) {
                    if (src.hasRemaining()) {
                        final int pos = src.position();
                        final int limit = src.limit();
                        src.limit(randomIntBetween(pos, limit));
                        super.write(src);
                        src.limit(limit);
                        src.position(pos);
                        throw new IOException("__FAKE__ no space left on device");
                    }
                }
                if (throwUnknownException) {
                    throw new UnknownException();
                } else {
                    throw new MockDirectoryWrapper.FakeIOException();
                }
            }
            return super.write(src);
        }

        @Override
        public void force(boolean metaData) throws IOException {
            if (fail.fail()) {
                throw new MockDirectoryWrapper.FakeIOException();
            }
            super.force(metaData);
        }

        @Override
        public long position() throws IOException {
            if (fail.fail()) {
                throw new MockDirectoryWrapper.FakeIOException();
            }
            return super.position();
        }
    }

    private static final class UnknownException extends RuntimeException {

    }

    // see https://github.com/elastic/elasticsearch/issues/15754
    public void testFailWhileCreateWriteWithRecoveredTLogs() throws IOException {
        Path tempDir = createTempDir();
        TranslogConfig config = getTranslogConfig(tempDir);
        Translog translog = new Translog(config, null);
        translog.add(new Translog.Index("test", "boom", "boom".getBytes(Charset.forName("UTF-8"))));
        Translog.TranslogGeneration generation = translog.getGeneration();
        translog.close();
        try {
            new Translog(config, generation) {
                @Override
                protected TranslogWriter createWriter(long fileGeneration) throws IOException {
                    throw new MockDirectoryWrapper.FakeIOException();
                }
            };
            // if we have a LeakFS here we fail if not all resources are closed
            fail("should have been failed");
        } catch (MockDirectoryWrapper.FakeIOException ex) {
            // all is well
        }
    }

    public void testRecoverWithUnbackedNextGen() throws IOException {
        translog.add(new Translog.Index("test", "" + 0, Integer.toString(0).getBytes(Charset.forName("UTF-8"))));
        Translog.TranslogGeneration translogGeneration = translog.getGeneration();
        translog.close();
        TranslogConfig config = translog.getConfig();

        Path ckp = config.getTranslogPath().resolve(Translog.CHECKPOINT_FILE_NAME);
        Checkpoint read = Checkpoint.read(ckp);
        Files.copy(ckp, config.getTranslogPath().resolve(Translog.getCommitCheckpointFileName(read.generation)));
        Files.createFile(config.getTranslogPath().resolve("translog-" + (read.generation + 1) + ".tlog"));
        try (Translog tlog = new Translog(config, translogGeneration)) {
            assertNotNull(translogGeneration);
            assertFalse(tlog.syncNeeded());
            Translog.Snapshot snapshot = tlog.newSnapshot();
            for (int i = 0; i < 1; i++) {
                Translog.Operation next = snapshot.next();
                assertNotNull("operation " + i + " must be non-null", next);
                assertEquals("payload missmatch", i, Integer.parseInt(next.getSource().source.toUtf8()));
            }
            tlog.add(new Translog.Index("test", "" + 1, Integer.toString(1).getBytes(Charset.forName("UTF-8"))));
        }
        try (Translog tlog = new Translog(config, translogGeneration)) {
            assertNotNull(translogGeneration);
            assertFalse(tlog.syncNeeded());
            Translog.Snapshot snapshot = tlog.newSnapshot();
            for (int i = 0; i < 2; i++) {
                Translog.Operation next = snapshot.next();
                assertNotNull("operation " + i + " must be non-null", next);
                assertEquals("payload missmatch", i, Integer.parseInt(next.getSource().source.toUtf8()));
            }
        }
    }

    public void testRecoverWithUnbackedNextGenInIllegalState() throws IOException {
        translog.add(new Translog.Index("test", "" + 0, Integer.toString(0).getBytes(Charset.forName("UTF-8"))));
        Translog.TranslogGeneration translogGeneration = translog.getGeneration();
        translog.close();
        TranslogConfig config = translog.getConfig();
        Path ckp = config.getTranslogPath().resolve(Translog.CHECKPOINT_FILE_NAME);
        Checkpoint read = Checkpoint.read(ckp);
        // don't copy the new file
        Files.createFile(config.getTranslogPath().resolve("translog-" + (read.generation + 1) + ".tlog"));

        try {
            Translog tlog = new Translog(config, translogGeneration);
            fail("file already exists?");
        } catch (TranslogException ex) {
            // all is well
            assertEquals(ex.getMessage(), "failed to create new translog file");
            assertEquals(ex.getCause().getClass(), FileAlreadyExistsException.class);
        }
    }

    public void testRecoverWithUnbackedNextGenAndFutureFile() throws IOException {
        translog.add(new Translog.Index("test", "" + 0, Integer.toString(0).getBytes(Charset.forName("UTF-8"))));
        Translog.TranslogGeneration translogGeneration = translog.getGeneration();
        translog.close();
        TranslogConfig config = translog.getConfig();

        Path ckp = config.getTranslogPath().resolve(Translog.CHECKPOINT_FILE_NAME);
        Checkpoint read = Checkpoint.read(ckp);
        Files.copy(ckp, config.getTranslogPath().resolve(Translog.getCommitCheckpointFileName(read.generation)));
        Files.createFile(config.getTranslogPath().resolve("translog-" + (read.generation + 1) + ".tlog"));
        // we add N+1 and N+2 to ensure we only delete the N+1 file and never jump ahead and wipe without the right condition
        Files.createFile(config.getTranslogPath().resolve("translog-" + (read.generation + 2) + ".tlog"));
        try (Translog tlog = new Translog(config, translogGeneration)) {
            assertNotNull(translogGeneration);
            assertFalse(tlog.syncNeeded());
            Translog.Snapshot snapshot = tlog.newSnapshot();
            for (int i = 0; i < 1; i++) {
                Translog.Operation next = snapshot.next();
                assertNotNull("operation " + i + " must be non-null", next);
                assertEquals("payload missmatch", i, Integer.parseInt(next.getSource().source.toUtf8()));
            }
            tlog.add(new Translog.Index("test", "" + 1, Integer.toString(1).getBytes(Charset.forName("UTF-8"))));
        }

        try {
            Translog tlog = new Translog(config, translogGeneration);
            fail("file already exists?");
        } catch (TranslogException ex) {
            // all is well
            assertEquals(ex.getMessage(), "failed to create new translog file");
            assertEquals(ex.getCause().getClass(), FileAlreadyExistsException.class);
        }
    }

    /**
     * This test adds operations to the translog which might randomly throw an IOException. The only thing this test verifies is
     * that we can, after we hit an exception, open and recover the translog successfully and retrieve all successfully synced operations
     * from the transaction log.
     */
    public void testWithRandomException() throws IOException {
        final int runs = randomIntBetween(5, 10);
        for (int run = 0; run < runs; run++) {
            Path tempDir = createTempDir();
            final FailSwitch fail = new FailSwitch();
            fail.failRandomly();
            TranslogConfig config = getTranslogConfig(tempDir);
            final int numOps = randomIntBetween(100, 200);
            List<String> syncedDocs = new ArrayList<>();
            List<String> unsynced = new ArrayList<>();
            if (randomBoolean()) {
                fail.onceFailedFailAlways();
            }
            Translog.TranslogGeneration generation = null;
            try {
                final Translog failableTLog = getFailableTranslog(fail, config, randomBoolean(), false, generation);
                try {
                    LineFileDocs lineFileDocs = new LineFileDocs(random()); //writes pretty big docs so we cross buffer boarders regularly
                    for (int opsAdded = 0; opsAdded < numOps; opsAdded++) {
                        String doc = lineFileDocs.nextDoc().toString();
                        failableTLog.add(new Translog.Index("test", "" + opsAdded, doc.getBytes(Charset.forName("UTF-8"))));
                        unsynced.add(doc);
                        if (randomBoolean()) {
                            failableTLog.sync();
                            syncedDocs.addAll(unsynced);
                            unsynced.clear();
                        }
                        if (randomFloat() < 0.1) {
                            failableTLog.sync(); // we have to sync here first otherwise we don't know if the sync succeeded if the commit fails
                            syncedDocs.addAll(unsynced);
                            unsynced.clear();
                            if (randomBoolean()) {
                                failableTLog.prepareCommit();
                            }
                            failableTLog.commit();
                            syncedDocs.clear();
                        }
                    }
                    // we survived all the randomness!!!
                    // lets close the translog and if it succeeds we are all synced again. If we don't do this we will close
                    // it in the finally block but miss to copy over unsynced docs to syncedDocs and fail the assertion down the road...
                    failableTLog.close();
                    syncedDocs.addAll(unsynced);
                    unsynced.clear();
                } catch (TranslogException | MockDirectoryWrapper.FakeIOException ex) {
                    // fair enough
                } catch (IOException ex) {
                    assertEquals(ex.getMessage(), "__FAKE__ no space left on device");
                } finally {
                    generation = failableTLog.getGeneration();
                    IOUtils.closeWhileHandlingException(failableTLog);
                }
            } catch (TranslogException | MockDirectoryWrapper.FakeIOException ex) {
                // failed - that's ok, we didn't even create it
            }
            // now randomly open this failing tlog again just to make sure we can also recover from failing during recovery
            if (randomBoolean()) {
                try {
                    IOUtils.close(getFailableTranslog(fail, config, randomBoolean(), false, generation));
                } catch (TranslogException | MockDirectoryWrapper.FakeIOException ex) {
                    // failed - that's ok, we didn't even create it
                }
            }

            try (Translog translog = new Translog(config, generation)) {
                Translog.Snapshot snapshot = translog.newSnapshot();
                assertEquals(syncedDocs.size(), snapshot.totalOperations());
                for (int i = 0; i < syncedDocs.size(); i++) {
                    Translog.Operation next = snapshot.next();
                    assertEquals(syncedDocs.get(i), next.getSource().source.toUtf8());
                    assertNotNull("operation " + i + " must be non-null", next);
                }
            }
        }
    }
}<|MERGE_RESOLUTION|>--- conflicted
+++ resolved
@@ -329,16 +329,9 @@
         assertEquals(6, copy.estimatedNumberOfOperations());
         assertEquals(437, copy.getTranslogSizeInBytes());
         assertEquals("\"translog\"{\n" +
-<<<<<<< HEAD
-                "  \"operations\" : 6,\n" +
-                "  \"size_in_bytes\" : 437\n" +
-                "}", copy.toString().trim());
-=======
             "  \"operations\" : 6,\n" +
-            "  \"size_in_bytes\" : 431\n" +
+            "  \"size_in_bytes\" : 437\n" +
             "}", copy.toString().trim());
->>>>>>> cec4b9a7
-
         try {
             new TranslogStats(1, -1);
             fail("must be positive");
@@ -1274,14 +1267,11 @@
                                 randomUnicodeOfLengthBetween(1, 20 * 1024).getBytes("UTF-8"));
                             break;
                         case DELETE:
-                            op = new Translog.Delete(new Term("_uid", threadId + "_" + opCount),
-<<<<<<< HEAD
-                            opCount, 1 + randomInt(100000),
-                                    randomFrom(VersionType.values()));
-=======
+                            op = new Translog.Delete(
+                                new Term("_uid", threadId + "_" + opCount),
+                                opCount,
                                 1 + randomInt(100000),
                                 randomFrom(VersionType.values()));
->>>>>>> cec4b9a7
                             break;
                         default:
                             throw new ElasticsearchException("not supported op type");
